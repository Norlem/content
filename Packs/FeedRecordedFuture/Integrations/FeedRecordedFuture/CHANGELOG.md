--- conflicted
+++ resolved
@@ -1,6 +1,2 @@
 ## [Unreleased]
-<<<<<<< HEAD
--
-=======
-Fixed an issue with the integration's indicator fields mapping.
->>>>>>> 8a095e3f
+Fixed an issue with the integration's indicator fields mapping.