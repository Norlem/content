commonfields:
  id: Active Directory Query v2
  version: -1
name: Active Directory Query v2
display: Active Directory Query v2
category: Data Enrichment & Threat Intelligence
description: Active Directory Query integration enables you to  access and manage Active
  Directory objects (users, contacts, and computers).
configuration:
- display: Server IP address (e.g., 192.168.0.1)
  name: server_ip
  defaultvalue: ""
  type: 0
  required: true
- display: Port. If not specified, default the port is 389, or 636 for LDAPS.
  name: port
  defaultvalue: ""
  type: 0
  required: false
- display: Credentials
  name: credentials
  defaultvalue: ""
  type: 9
  required: true
- display: NTLM authentication
  name: ntlm
  defaultvalue: ""
  type: 8
  required: false
- display: Base DN (for example "dc=company,dc=com")
  name: base_dn
  defaultvalue: ""
  type: 0
  required: true
- display: Page size
  name: page_size
  defaultvalue: "500"
  type: 0
  required: true
- display: Secure Connection
  name: secure_connection
  defaultvalue: SSL
  type: 15
  required: true
  options:
  - None
  - SSL
- display: Trust any certificate (not secure)
  name: unsecure
  defaultvalue: ""
  type: 8
  required: false
- additionalinfo: Used in the IAM commands.
  defaultvalue: User Profile - Active Directory (Incoming)
  display: Incoming Mapper
  name: mapper-in
  required: true
  type: 0
- additionalinfo: Used in the IAM commands.
  defaultvalue: User Profile - Active Directory (Outgoing)
  display: Ougoing Mapper
  name: mapper-out
  required: true
  type: 0
- display: Group CN for terminated employees
  name: group-cn
  defaultvalue: ""
  type: 0
  required: false
script:
  script: ''
  type: python
  subtype: python3
  commands:
  - name: ad-expire-password
    arguments:
    - name: username
      required: true
      description: The username (samAccountName) of the user to modify.
    - name: base-dn
      description: Root (e.g., DC=domain,DC=com)
    description: Expires the password of an Active Directory user.
  - name: ad-create-user
    arguments:
    - name: username
      required: true
      description: The username (samAccountName) of the user to modify.
    - name: password
      required: true
      description: 'The initial password to set for the user. The user is requested
        to change the password after login.'
    - name: user-dn
      required: true
      description: The user's DN.
    - name: display-name
      description: The display name of the user.
    - name: description
      description: A short description of the user.
    - name: email
      description: User email.
    - name: telephone-number
      description: The telephone number of the user.
    - name: title
      description: The job title of the user.
    - name: custom-attributes
      description: Sets basic or custom attributes of the user object. For example,
        custom-attributes="{\"notes\":\"a note about the contact\",\"company\":\"company
        name\"}"
    description: Creates an Active Directory user. This command requires a secure connection (SSL,TLS).
  - name: ad-search
    arguments:
    - name: filter
      required: true
      description: 'Enables you to define search criteria in the Query Active Directory using Active Directory syntax. For example, the following query searches for all user objects,
       except Andy: "(&(objectCategory=person)(objectClass=user)(!(cn=andy)))". NOTE if you have special characters
       such as "*","(",or "\" the character must be preceded by two backslashes "\\". For example, to use "*",
       type "\\*". For more information about search filters, see
       syntax: https://docs.microsoft.com/en-us/windows/win32/adsi/search-filter-syntax'
    - name: base-dn
      description: Root. For example, DC=domain,DC=com). By default, the Base DN configured for the instance
        is used.
    - name: attributes
      description: CSV list of the object attributes to return. For example,
        "dn,memberOf". To return all object attributes, specify 'ALL'.
    - name: size-limit
      description: The maximum number of records to return.
      defaultValue: "50"
    - name: time-limit
      description: The maximum time to pull records (in seconds).
    - name: context-output
      auto: PREDEFINED
      predefined:
      - "yes"
      - "no"
      defaultValue: "yes"
      description: Whether to output the search results to the context. Default is yes.
    outputs:
    - contextPath: 'ActiveDirectory.Search.dn'
      description: The distinguished names that match the query.
      type: string
    - contextPath: 'ActiveDirectory.Search'
      description: The result of the search.
      type: unknown
    description: Runs Active Directory queries.
  - name: ad-add-to-group
    arguments:
    - name: username
      description: "The username of the user to add to the group. If this argument is not specified,
        the computer name argument must be specified."
    - name: computer-name
      description: The name of the computer to add to the group. If this argument is not specified,
        the username argument must be specified.
    - name: group-cn
      required: true
      description: The name of the group for which to add the user.
    - name: base-dn
      description: Root. For example, DC=domain,DC=com. By default, the Base DN configured for the instance
        is used.
    description: Adds an Active Directory user or computer to a group.
  - name: ad-remove-from-group
    arguments:
    - name: username
      description: "The name of the user to remove from the group. If this argument is not specified,
        the computer name argument must be specified."
    - name: computer-name
      description: The name of the computer to remove from the group. If this argument is not specified,
        the username argument must be specified.
    - name: group-cn
      required: true
      description: "The name of the group for which to remove the user."
    - name: base-dn
      description: Root. For example, DC=domain,DC=com). By default, the Base DN configured for the instance
        is used.
    description: Removes an Active Directory user or computer from a group.
  - name: ad-update-user
    arguments:
    - name: username
      required: true
      description: "The username of the account to update (sAMAccountName)."
    - name: attribute-name
      required: true
      description: The name of the attribute to modify. For example, sn, displayName, mail, and so on.
    - name: attribute-value
      required: true
      description: "The value of the attribute for which to change."
    - name: base-dn
      description: Root. For example, DC=domain,DC=com. By default, the Base DN configured for the instance
        is used.
    description: Updates attributes of an existing Active Directory user.
  - name: ad-delete-user
    arguments:
    - name: user-dn
      required: true
      description: The DN of the user to delete.
    description: Deletes an Active Directory user.
  - name: ad-create-contact
    arguments:
    - name: contact-dn
      required: true
      description: "The contact's DN."
    - name: display-name
      description: "The contact's display name."
    - name: description
      description: The short description of the contact.
    - name: email
      description: The email address of the contact.
    - name: telephone-number
      description: The contact's telephone number.
    - name: custom-attributes
      description: Sets basic or custom attributes of the contact object. For example,
        custom-attributes="{\"notes\":\"some note about the contact\",\"company\":\"some
        company\"}."
    - name: title
      description: The job title of the contact.
    description: Creates an Active Directory contact.
  - name: ad-update-contact
    arguments:
    - name: contact-dn
      required: true
      description: "The contact's DN."
    - name: attribute-name
      required: true
      description: "The attribute name to update."
    - name: attribute-value
      required: true
      description: "The attribute value to be updated."
    description: Updates attributes of an existing Active Directory contact.
  - name: ad-disable-account
    arguments:
    - name: username
      required: true
      description: "The username of the account to disable (sAMAccountName)."
    - name: base-dn
      description: Root (e.g., DC=domain,DC=com). By default, the Base DN configured for the instance
        is used.
    description: Disables an Active Directory user account.
  - name: ad-enable-account
    arguments:
    - name: username
      required: true
      description: "The username of the account to enable (sAMAccountName)."
    - name: base-dn
      description: Root. For example, DC=domain,DC=com). By default, the Base DN configured for the instance
        is used.
    description: Enables a previously disabled Active Directory account.
  - name: ad-unlock-account
    arguments:
    - name: username
      required: true
      description: "The username of the account to unlock (sAMAccountName)."
    - name: base-dn
      description: Root. For example, DC=domain,DC=com. By default, the Base DN configured for the instance
        is used.
    description: Unlocks a previously locked Active Directory user account.
  - name: ad-set-new-password
    arguments:
    - name: username
      required: true
      description: "The username of the account to disable (sAMAccountName)."
    - name: password
      required: true
      description: "The password to set for the user."
    - name: base-dn
      description: Root. For example, DC=domain,DC=com. Base DN configured for the instance
        is used as default.
    description: Sets a new password for an Active Directory user. This command requires a secure connection (SSL,TLS).
  - name: ad-modify-computer-ou
    arguments:
    - name: computer-name
      required: true
      description: "The name of the computer to modify."
    - name: full-superior-dn
      description: Superior DN. For example, OU=computers,DC=domain,DC=com (the specified domain
        must be the same as the current computer domain).
    description: Modifies the computer organizational unit within a domain.
  - name: ad-get-user
    arguments:
    - name: dn
      default: true
      description: The Distinguished Name of the user in which to return information.
    - name: name
      description: The name of the user to return information.
    - name: attributes
      description: Adds AD attributes of the resulting objects to the default attributes.
    - name: custom-field-type
      description: Queries users by custom field type.
    - name: custom-field-data
      description: Queries users by custom field data (relevant only if the `custom-field-type` argument
        is provided).
    - name: username
      description: Queries users by the samAccountName attribute.
    - name: limit
      description: The maximum number of objects to return. Default is 20.
      defaultValue: "20"
    - name: email
      description: Queries by the user's email address.
    - name: user-account-control-out
      auto: PREDEFINED
      predefined:
      - "true"
      - "false"
      description: Whether to include verbose translation for UserAccountControl flags. Default is false.
      defaultValue: "false"
    outputs:
    - contextPath: 'ActiveDirectory.Users.dn'
      description: The distinguished name of the user.
      type: string
    - contextPath: 'ActiveDirectory.Users.displayName'
      description: The display name of the user.
      type: string
    - contextPath: 'ActiveDirectory.Users.name'
      description: The common name of the user.
      type: string
    - contextPath: 'ActiveDirectory.Users.sAMAccountName'
      description: The sAMAccountName of the user.
      type: string
    - contextPath: 'ActiveDirectory.Users.userAccountControl'
      description: The account control flag of the user.
      type: number
    - contextPath: 'ActiveDirectory.Users.mail'
      description: The email address of the user.
      type: string
    - contextPath: 'ActiveDirectory.Users.manager'
      description: The manager of the user.
      type: string
    - contextPath: 'ActiveDirectory.Users.memberOf'
      description: Groups for which the user is a member.
      type: string
    - contextPath: 'Account.DisplayName'
      description: The display name of the user.
      type: string
    - contextPath: 'Account.Groups'
      description: Groups for which the user is a member.
      type: string
    - contextPath: 'Account.Manager'
      description: "The manager of the user."
      type: string
    - contextPath: 'Account.ID'
      description: The distinguished name of the user.
      type: string
    - contextPath: 'Account.Username'
      description: The samAccountName of the user.
      type: string
    - contextPath: 'Account.Email'
      description: The email address of the user.
      type: string
    description: Retrieves detailed information about a user account. The user can
      be specified by name, email address, or as an Active Directory Distinguished Name (DN).
      If no filter is specified, all users are returned.
  - name: ad-get-computer
    arguments:
    - name: dn
      description: The computer's DN.
    - name: name
      description: The name of the computer for which to return information.
    - name: attributes
      description: Adds AD attributes of the resulting objects to the default attributes.
    - name: custom-field-data
      description: Search computers by custom field data (relevant only if the `customFieldType` argument
        is provided).
    - name: custom-field-type
      description: Search the computer by custom field type.
    outputs:
    - contextPath: 'ActiveDirectory.Computers.dn'
      description: The distinguished name of the computer.
    - contextPath: 'ActiveDirectory.Computers.memberOf'
      description: Groups for which the computer is listed.
    - contextPath: 'ActiveDirectory.Computers.name'
      description: The name of the computer.
    - contextPath: 'Endpoint.ID'
      description: The DN of the computer.
    - contextPath: 'Endpoint.Hostname'
      description: The name of the computer.
    - contextPath: 'Endpoint.Groups'
      description: Groups for which the computer is listed as a member.
    description: 'Retrieves detailed information about a computer account. The computer
      can be specified by name, email address, or as an Active Directory Distinguished Name
      (DN). If no filters are provided, all computers are returned.'
  - name: ad-get-group-members
    arguments:
    - name: group-dn
      required: true
      description: "The Distinguished Name of the Group's Active Directory."
    - name: member-type
      required: true
      auto: PREDEFINED
      predefined:
      - person
      - computer
      description: 'The type of members to search. Can be: "Person", or "computer". Default is person.'
      defaultValue: person
    - name: attributes
      description: CSV list of attributes to include in the results, in addition to the
        default attributes.
    - default: false
      defaultValue: '180'
      description: Time limit (in seconds) for the search to run.
      isArray: false
      name: time_limit
      required: false
      secret: false
    - auto: PREDEFINED
      default: false
      defaultValue: 'false'
      description: Disable recursive retrieval of group memberships of a user.
      isArray: false
      name: disable-nested-search
      predefined:
        - 'false'
        - 'true'
      required: false
      secret: false
    outputs:
    - contextPath: 'ActiveDirectory.Groups.dn'
      description: The DN of the group.
      type: string
    - contextPath: 'ActiveDirectory.Groups.members.dn'
      description: The DN of the group member.
      type: string
    - contextPath: 'ActiveDirectory.Groups.members.category'
      description: The category of the group members.
      type: string
    description: Retrieves the list of users or computers that are members of the
      specified group.
  - name: ad-create-group
    arguments:
    - name: name
      description: The Active Directory name of the group.
      required: true
    - name: group-type
      description: 'The type of group. Can be: "security", or "distribution".'
      required: true
      auto: PREDEFINED
      predefined:
      - security
      - distribution
    - name: dn
      required: true
      description: The Full Distinguished Name (DN) of the group. Use double quotes ("") rather than single quotes ('') when initializing this command.
    - name: members
      description: The Full DN Of users or groups that will be members of the newly created group.
      isArray: true
    description: Creates a new security or distribution Active Directory group.
    execution: true
  - name: ad-delete-group
    arguments:
    - name: dn
      description: The Active Directory Distinguished Name (DN) of the group.
      required: true
    description: Deletes an existing Active Directory security or distribution group.
    execution: true
  - arguments:
      - default: false
        isArray: false
        name: user-profile
        required: true
        secret: false
        description: A User Profile indicator that contains user information, such as name, email address, etc.
    deprecated: false
    description: Creates an Active Directory user. This command requires a secure
      connection (SSL,TLS).
    execution: false
    name: iam-create-user
    outputs:
    - contextPath: IAM.UserProfile
      description: The user's profile.
      type: Unknown
    - contextPath: IAM.Vendor.active
      description: If true the employee's status is active, otherwise false.
      type: Boolean
    - contextPath: IAM.Vendor.brand
      description: Name of the integration.
      type: String
    - contextPath: IAM.Vendor.details
      description: Gives the user information if the API was successful, otherwise error information.
      type: Unknown
    - contextPath: IAM.Vendor.email
      description: The employee's email address.
      type: String
    - contextPath: IAM.Vendor.errorCode
      description: HTTP error response code.
      type: Number
    - contextPath: IAM.Vendor.errorMessage
      description: Reason why the API failed.
      type: String
    - contextPath: IAM.Vendor.id
      description: The employee's user ID in the app.
      type: String
    - contextPath: IAM.Vendor.instanceName
      description: Name of the integration instance.
      type: Unknown
    - contextPath: IAM.Vendor.success
      description: If true, the command was executed successfully, otherwise false.
      type: Boolean
    - contextPath: IAM.Vendor.username
      description: The employee's username in the app.
      type: String
    - contextPath: IAM.Vendor.action
      description: The command name.
      type: String
  - arguments:
      - default: false
        isArray: false
        name: user-profile
        required: true
        secret: false
        description: A User Profile indicator that contains user information, such as name, email address, etc.
      - default: false
        isArray: false
        name: default_attribute
        required: false
        secret: false
        description: "The unique attribute in AD. Default is samaccountname."
    deprecated: false
    execution: false
<<<<<<< HEAD
    description: ""
    name: iam-get-user
=======
    description: "Retrieves a single user resource."
    name: get-user
>>>>>>> 17b93bd4
    outputs:
    - contextPath: IAM.UserProfile
      description: The user's profile.
      type: Unknown
    - contextPath: IAM.Vendor.active
      description: If true the employee's status is active, otherwise false.
      type: Boolean
    - contextPath: IAM.Vendor.brand
      description: Name of the integration.
      type: String
    - contextPath: IAM.Vendor.details
      description: Gives the user information if the API was successful, otherwise error information.
      type: Unknown
    - contextPath: IAM.Vendor.email
      description: The employee's email address.
      type: String
    - contextPath: IAM.Vendor.errorCode
      description: HTTP error response code.
      type: Number
    - contextPath: IAM.Vendor.errorMessage
      description: Reason why the API failed.
      type: String
    - contextPath: IAM.Vendor.id
      description: The employee's user ID in the app.
      type: String
    - contextPath: IAM.Vendor.instanceName
      description: Name of the integration instance.
      type: Unknown
    - contextPath: IAM.Vendor.success
      description: If true the command was executed successfully, otherwise false.
      type: Boolean
    - contextPath: IAM.Vendor.username
      description: The employee's username in the app.
      type: String
    - contextPath: IAM.Vendor.action
      description: The command name.
      type: String
  - arguments:
      - default: false
        isArray: false
        name: user-profile
        required: true
        secret: false
        description: A User Profile indicator that contains user information, such as name, email address, etc.
      - auto: PREDEFINED
        default: false
        defaultValue: 'true'
        isArray: false
        name: create-if-not-exists
        predefined:
          - 'true'
          - 'false'
        required: false
        secret: false
        description: "If true the user will be created when the passed User Profile doesn't exist in AD. Default is 'true'. "
    deprecated: false
    execution: false
<<<<<<< HEAD
    description: ''
    name: iam-update-user
=======
    description: 'Updates an existing user with the data in the User Profile indicator that is passed in the user-profile argument.'
    name: update-user
>>>>>>> 17b93bd4
    outputs:
    - contextPath: IAM.UserProfile
      description: The user's profile
      type: Unknown
    - contextPath: IAM.Vendor.active
      description: Gives the active status of user. Can be true of false
      type: Boolean
    - contextPath: IAM.Vendor.brand
      description: Name of the Integration
      type: String
    - contextPath: IAM.Vendor.details
      description: Gives the user information if the API was successful, otherwise error information.
      type: Unknown
    - contextPath: IAM.Vendor.email
      description: The employee's email address.
      type: String
    - contextPath: IAM.Vendor.errorCode
      description: HTTP error response code.
      type: Number
    - contextPath: IAM.Vendor.errorMessage
      description: Reason why the API failed.
      type: String
    - contextPath: IAM.Vendor.id
      description: The employee's user ID in the app.
      type: String
    - contextPath: IAM.Vendor.instanceName
      description: Name of the integration instance.
      type: Unknown
    - contextPath: IAM.Vendor.success
      description: If true, the command was executed successfully, otherwise false.
      type: Boolean
    - contextPath: IAM.Vendor.username
      description: The employee's username in the app.
      type: String
    - contextPath: IAM.Vendor.action
      description: The command name.
      type: String
  - arguments:
      - default: false
        isArray: false
        name: user-profile
        required: true
        secret: false
        description: "A User Profile indicator that contains user information, such as name, email address, etc."
      - auto: PREDEFINED
        default: false
        defaultValue: 'true'
        isArray: false
        name: create-if-not-exists
        predefined:
          - 'true'
          - 'false'
        required: false
        secret: false
        description: "If true the user will be created when the passed User Profile doesn't exist in AD. Default is 'true'."
    deprecated: false
    description: Enables a user.
    execution: false
    name: iam-enable-user
    outputs:
    - contextPath: IAM.UserProfile
      description: The user's profile
      type: Unknown
    - contextPath: IAM.Vendor.active
      description: Gives the active status of user. Can be true of false
      type: Boolean
    - contextPath: IAM.Vendor.brand
      description: Name of the Integration
      type: String
    - contextPath: IAM.Vendor.details
      description: Gives the user information if the API was successful, otherwise error information.
      type: Unknown
    - contextPath: IAM.Vendor.email
      description: The employee's email address.
      type: String
    - contextPath: IAM.Vendor.errorCode
      description: HTTP error response code.
      type: Number
    - contextPath: IAM.Vendor.errorMessage
      description: Reason why the API failed.
      type: String
    - contextPath: IAM.Vendor.id
      description: The employee's user ID in the app.
      type: String
    - contextPath: IAM.Vendor.instanceName
      description: Name of the integration instance.
      type: Unknown
    - contextPath: IAM.Vendor.success
      description: If true, the command was executed successfully, otherwise false.
      type: Boolean
    - contextPath: IAM.Vendor.username
      description: The employee's username in the app.
      type: String
    - contextPath: IAM.Vendor.action
      description: The command name.
      type: String
  - arguments:
      - default: false
        isArray: false
        name: user-profile
        required: true
        secret: false
        description: "A User Profile indicator that contains user information, such as name, email address, etc."
    deprecated: false
    description: Disables a user.
    execution: true
    name: iam-disable-user
    outputs:
    - contextPath: IAM.UserProfile
      description: The user's profile
      type: Unknown
    - contextPath: IAM.Vendor.active
      description: Gives the active status of user. Can be true of false
      type: Boolean
    - contextPath: IAM.Vendor.brand
      description: Name of the Integration
      type: String
    - contextPath: IAM.Vendor.details
      description: Gives the user information if the API was successful, otherwise error information.
      type: Unknown
    - contextPath: IAM.Vendor.email
      description: The employee's email address.
      type: String
    - contextPath: IAM.Vendor.errorCode
      description: HTTP error response code.
      type: Number
    - contextPath: IAM.Vendor.errorMessage
      description: Reason why the API failed.
      type: String
    - contextPath: IAM.Vendor.id
      description: The employee's user ID in the app.
      type: String
    - contextPath: IAM.Vendor.instanceName
      description: Name of the integration instance.
      type: Unknown
    - contextPath: IAM.Vendor.success
      description: If true, the command was executed successfully, otherwise false.
      type: Boolean
    - contextPath: IAM.Vendor.username
      description: The employee's username in the app.
      type: String
    - contextPath: IAM.Vendor.action
      description: The command name.
      type: String
  dockerimage: demisto/ldap:1.0.0.11282
  runonce: false
fromversion: 5.0.0
tests:
  - Active Directory Test<|MERGE_RESOLUTION|>--- conflicted
+++ resolved
@@ -513,13 +513,8 @@
         description: "The unique attribute in AD. Default is samaccountname."
     deprecated: false
     execution: false
-<<<<<<< HEAD
-    description: ""
+    description: "Retrieves a single user resource."
     name: iam-get-user
-=======
-    description: "Retrieves a single user resource."
-    name: get-user
->>>>>>> 17b93bd4
     outputs:
     - contextPath: IAM.UserProfile
       description: The user's profile.
@@ -577,13 +572,8 @@
         description: "If true the user will be created when the passed User Profile doesn't exist in AD. Default is 'true'. "
     deprecated: false
     execution: false
-<<<<<<< HEAD
-    description: ''
+    description: 'Updates an existing user with the data in the User Profile indicator that is passed in the user-profile argument.'
     name: iam-update-user
-=======
-    description: 'Updates an existing user with the data in the User Profile indicator that is passed in the user-profile argument.'
-    name: update-user
->>>>>>> 17b93bd4
     outputs:
     - contextPath: IAM.UserProfile
       description: The user's profile
