commonfields:
  id: CommonServerPython
  version: -1
name: CommonServerPython
script: |-
  # Common functions script
  # =======================
  # This script will be appended to each server script before being executed.
  # Please notice that to add custom common code, add it to the CommonServerUserPython script
  from datetime import datetime, timedelta
  import time
  import json
  import optparse
  import sys
  import os
  import re
  from collections import OrderedDict

  import xml.etree.cElementTree as ET

  IS_PY3 = sys.version_info[0] == 3
  STRING_TYPES = (str, bytes) if IS_PY3 else (str, unicode)

  entryTypes = {'note': 1, 'downloadAgent': 2, 'file': 3, 'error': 4, 'pinned': 5, 'userManagement': 6, 'image': 7, 'plagroundError': 8, 'entryInfoFile': 9, 'map': 15}
  formats = {'html': 'html', 'table': 'table', 'json': 'json', 'text': 'text', 'dbotResponse': 'dbotCommandResponse', 'markdown': 'markdown'}
  brands = {'xfe': 'xfe', 'vt': 'virustotal', 'wf': 'WildFire', 'cy': 'cylance', 'cs': 'crowdstrike-intel'}
  providers = {'xfe': 'IBM X-Force Exchange', 'vt': 'VirusTotal', 'wf': 'WildFire', 'cy': 'Cylance', 'cs': 'CrowdStrike'}
  thresholds = {'xfeScore': 4, 'vtPositives': 10, 'vtPositiveUrlsForIP': 30}
  dbotscores = {'Critical': 4, 'High': 3, 'Medium': 2,'Low': 1, 'Unknown': 0, 'Informational': 0.5}

  def urljoin(url, suffix=""):
      """
          Will join url and its suffix

          Example:
          "https://google.com/", "/"   => "https://google.com/"
          "https://google.com", "/"   => "https://google.com/"
          "https://google.com", "api"   => "https://google.com/api"
          "https://google.com", "/api"  => "https://google.com/api"
          "https://google.com/", "api"  => "https://google.com/api"
          "https://google.com/", "/api" => "https://google.com/api"

          :type url: ``string``
          :param url: URL string (required)

          :type suffix: ``string``
          :param suffix: the second part of the url

          :rtype: ``string``
          :return: Full joined url
      """
      if url[-1:] != "/":
          url = url + "/"

      if suffix.startswith("/"):
          suffix = suffix[1:]
          return url + suffix

      return url + suffix

  def positiveUrl(entry):
      """
         Checks if the given entry from a URL reputation query is positive (known bad) (deprecated)

         :type entry: ``dict``
         :param entry: URL entry (required)

         :return: True if bad, false otherwise
         :rtype: ``bool``
      """
      if entry['Type'] != entryTypes['error'] and entry['ContentsFormat'] == formats['json']:
          if entry['Brand'] == brands['xfe']:
              return demisto.get(entry, 'Contents.url.result.score') > thresholds['xfeScore']
          if entry['Brand'] == brands['vt']:
              return demisto.get(entry, 'Contents.positives') > thresholds['vtPositives']
          if entry['Brand'] == brands['cs'] and demisto.get(entry, 'Contents'):
              c = demisto.get(entry, 'Contents')[0]
              return demisto.get(c, 'indicator') and demisto.get(c, 'malicious_confidence') in ['high', 'medium']
      return False


  def positiveFile(entry):
      """
         Checks if the given entry from a file reputation query is positive (known bad) (deprecated)

         :type entry: ``dict``
         :param entry: File entry (required)

         :return: True if bad, false otherwise
         :rtype: ``bool``
      """
      if entry['Type'] != entryTypes['error'] and entry['ContentsFormat'] == formats['json']:
          if entry['Brand'] == brands['xfe'] and (demisto.get(entry, 'Contents.malware.family') or demisto.gets(entry, 'Contents.malware.origins.external.family')):
              return True
          if entry['Brand'] == brands['vt']:
              return demisto.get(entry, 'Contents.positives') > thresholds['vtPositives']
          if entry['Brand'] == brands['wf']:
              return demisto.get(entry, 'Contents.wildfire.file_info.malware') == 'yes'
          if entry['Brand'] == brands['cy'] and demisto.get(entry, 'Contents'):
              contents = demisto.get(entry, 'Contents')
              k = contents.keys()
              if k and len(k) > 0:
                  v = contents[k[0]]
                  if v and demisto.get(v, 'generalscore'):
                      return v['generalscore'] < -0.5
          if entry['Brand'] == brands['cs'] and demisto.get(entry, 'Contents'):
              c = demisto.get(entry, 'Contents')[0]
              return demisto.get(c, 'indicator') and demisto.get(c, 'malicious_confidence') in ['high', 'medium']
      return False


  def vtCountPositives(entry):
      """
         Counts the number of detected URLs in the entry

         :type entry: ``dict``
         :param entry: Demisto entry (required)

         :return: The number of detected URLs
         :rtype: ``int``
      """
      positives = 0
      if demisto.get(entry, 'Contents.detected_urls'):
          for detected in demisto.get(entry, 'Contents.detected_urls'):
              if demisto.get(detected, 'positives') > thresholds['vtPositives']:
                  positives += 1
      return positives


  def positiveIp(entry):
      """
         Checks if the given entry from a file reputation query is positive (known bad) (deprecated)

         :type entry: ``dict``
         :param entry: IP entry (required)

         :return: True if bad, false otherwise
         :rtype: ``bool``
      """
      if entry['Type'] != entryTypes['error'] and entry['ContentsFormat'] == formats['json']:
          if entry['Brand'] == brands['xfe']:
              return demisto.get(entry, 'Contents.reputation.score') > thresholds['xfeScore']
          if entry['Brand'] == brands['vt'] and demisto.get(entry, 'Contents.detected_urls'):
              return vtCountPositives(entry) > thresholds['vtPositiveUrlsForIP']
          if entry['Brand'] == brands['cs'] and demisto.get(entry, 'Contents'):
              c = demisto.get(entry, 'Contents')[0]
              return demisto.get(c, 'indicator') and demisto.get(c, 'malicious_confidence') in ['high', 'medium']
      return False


  def formatEpochDate(t):
      """
         Convert a time expressed in seconds since the epoch to a string representing local time

         :type t: ``int``
         :param t: Time represented in seconds (required)

         :return: A string representing local time
         :rtype: ``str``
      """
      if t:
          return time.ctime(t)
      return ''


  def compareDates(date1, date2, dateFormat):
      """
         Compares two dates and returns the delta.
         If instead of date passed string 'now' then it will be compared to current time.
         Date format must be according to python date formats: https://docs.python.org/2/library/datetime.html

         :type date1: ``int`` or ``str``
         :param date1: First date to be compared (required)

         :type date2: ``int`` or ``str``
         :param date2: Second date tobe compared (required)

         :return: The delta of the two dates
         :rtype: ``int``
      """
      first = None
      if date1 == 'now':
          first = datetime.now(tzlocal())
      elif isinstance(date1, basestring):
          first = parse(date1)

      second = None
      if date2 == 'now':
          second = datetime.now(tzlocal())
      elif isinstance(date2, basestring):
          second = parse(date2)
      delta = first - second

      return delta


  def shortCrowdStrike(entry):
      """
         Display CrowdStrike Intel results in Markdown (deprecated)

         :type entry: ``dict``
         :param entry: CrowdStrike result entry (required)

         :return: A Demisto entry containing the shortened CrowdStrike info
         :rtype: ``dict``
      """
      if entry['Type'] != entryTypes['error'] and entry['ContentsFormat'] == formats['json']:
          if entry['Brand'] == brands['cs'] and demisto.get(entry, 'Contents'):
              c = demisto.get(entry, 'Contents')[0]
              csRes = '## CrowdStrike Falcon Intelligence'
              csRes += '\n\n### Indicator - ' + demisto.gets(c, 'indicator')
              labels = demisto.get(c, 'labels')
              if labels:
                  csRes += '\n### Labels'
                  csRes += '\nName|Created|Last Valid'
                  csRes += '\n----|-------|----------'
                  for label in labels:
                      csRes += '\n' + demisto.gets(label, 'name') + '|' + formatEpochDate(demisto.get(label, 'created_on')) + '|' + formatEpochDate(demisto.get(label, 'last_valid_on'))
              relations = demisto.get(c, 'relations')
              if relations:
                  csRes += '\n### Relations'
                  csRes += '\nIndicator|Type|Created|Last Valid'
                  csRes += '\n---------|----|-------|----------'
                  for r in relations:
                      csRes += '\n' + demisto.gets(r, 'indicator') + '|' + demisto.gets(r, 'type') + '|' + formatEpochDate(demisto.get(label, 'created_date')) + '|' + formatEpochDate(demisto.get(label, 'last_valid_date'))
              return {'ContentsFormat': formats['markdown'], 'Type': entryTypes['note'], 'Contents': csRes}
      return entry


  def shortUrl(entry):
      """
         Formats a URL reputation entry into a short table (deprecated)

         :type entry: ``dict``
         :param entry: URL result entry (required)

         :return: A Demisto entry containing the shortened URL info
         :rtype: ``dict``
      """
      if entry['Type'] != entryTypes['error'] and entry['ContentsFormat'] == formats['json']:
          c = entry['Contents']
          if entry['Brand'] == brands['xfe']:
              return {'ContentsFormat': formats['table'], 'Type': entryTypes['note'], 'Contents': {
                  'Country': c['country'], 'MalwareCount': demisto.get(c, 'malware.count'),
                  'A': demisto.gets(c, 'resolution.A'), 'AAAA': demisto.gets(c, 'resolution.AAAA'),
                  'Score': demisto.get(c, 'url.result.score'), 'Categories': demisto.gets(c, 'url.result.cats'),
                  'URL': demisto.get(c, 'url.result.url'), 'Provider': providers['xfe'], 'ProviderLink': 'https://exchange.xforce.ibmcloud.com/url/' + demisto.get(c, 'url.result.url')}}
          if entry['Brand'] == brands['vt']:
              return {'ContentsFormat': formats['table'], 'Type': entryTypes['note'], 'Contents': {
                  'ScanDate': c['scan_date'], 'Positives': c['positives'], 'Total': c['total'],
                  'URL': c['url'], 'Provider': providers['vt'], 'ProviderLink': c['permalink']}}
          if entry['Brand'] == brands['cs'] and demisto.get(entry, 'Contents'):
              return shortCrowdStrike(entry)
      return {'ContentsFormat': 'text', 'Type': 4, 'Contents': 'Unknown provider for result: ' + entry['Brand']}


  def shortFile(entry):
      """
         Formats a file reputation entry into a short table (deprecated)

         :type entry: ``dict``
         :param entry: File result entry (required)

         :return: A Demisto entry containing the shortened file info
         :rtype: ``dict``
      """
      if entry['Type'] != entryTypes['error'] and entry['ContentsFormat'] == formats['json']:
          c = entry['Contents']
          if entry['Brand'] == brands['xfe']:
              cm = c['malware']
              return {'ContentsFormat': formats['table'], 'Type': entryTypes['note'], 'Contents': {
                  'Family': cm['family'], 'MIMEType': cm['mimetype'], 'MD5': cm['md5'][2:] if 'md5' in cm else '',
                  'CnCServers': demisto.get(cm, 'origins.CncServers.count'), 'DownloadServers': demisto.get(cm, 'origins.downloadServers.count'),
                  'Emails': demisto.get(cm, 'origins.emails.count'), 'ExternalFamily': demisto.gets(cm, 'origins.external.family'),
                  'ExternalCoverage': demisto.get(cm, 'origins.external.detectionCoverage'), 'Provider': providers['xfe'],
                  'ProviderLink': 'https://exchange.xforce.ibmcloud.com/malware/' + cm['md5'].replace('0x', '')}}
          if entry['Brand'] == brands['vt']:
              return {'ContentsFormat': formats['table'], 'Type': entryTypes['note'], 'Contents': {
                  'Resource': c['resource'], 'ScanDate': c['scan_date'], 'Positives': c['positives'],
                  'Total': c['total'], 'SHA1': c['sha1'], 'SHA256': c['sha256'], 'Provider': providers['vt'], 'ProviderLink': c['permalink']}}
          if entry['Brand'] == brands['wf']:
              c = demisto.get(entry, 'Contents.wildfire.file_info')
              if c:
                  return {'Contents': {'Type': c['filetype'], 'Malware': c['malware'], 'MD5': c['md5'], 'SHA256': c['sha256'], 'Size': c['size'], 'Provider': providers['wf']},
                          'ContentsFormat': formats['table'], 'Type': entryTypes['note']}
          if entry['Brand'] == brands['cy'] and demisto.get(entry, 'Contents'):
              contents = demisto.get(entry, 'Contents')
              k = contents.keys()
              if k and len(k) > 0:
                  v = contents[k[0]]
                  if v and demisto.get(v, 'generalscore'):
                      return {'Contents': {'Status': v['status'], 'Code': v['statuscode'], 'Score': v['generalscore'], 'Classifiers': str(v['classifiers']), 'ConfirmCode': v['confirmcode'], 'Error': v['error'], 'Provider': providers['cy']},
                              'ContentsFormat': formats['table'], 'Type': entryTypes['note']}
          if entry['Brand'] == brands['cs'] and demisto.get(entry, 'Contents'):
              return shortCrowdStrike(entry)
      return {'ContentsFormat': formats['text'], 'Type': entryTypes['error'], 'Contents': 'Unknown provider for result: ' + entry['Brand']}


  def shortIp(entry):
      """
         Formats an ip reputation entry into a short table (deprecated)

         :type entry: ``dict``
         :param entry: IP result entry (required)

         :return: A Demisto entry containing the shortened IP info
         :rtype: ``dict``
      """
      if entry['Type'] != entryTypes['error'] and entry['ContentsFormat'] == formats['json']:
          c = entry['Contents']
          if entry['Brand'] == brands['xfe']:
              cr = c['reputation']
              return {'ContentsFormat': formats['table'], 'Type': entryTypes['note'], 'Contents': {
                  'IP': cr['ip'], 'Score': cr['score'], 'Geo': str(cr['geo']), 'Categories': str(cr['cats']),
                  'Provider': providers['xfe']}}
          if entry['Brand'] == brands['vt']:
              return {'ContentsFormat': formats['table'], 'Type': entryTypes['note'], 'Contents': {'Positive URLs': vtCountPositives(entry), 'Provider': providers['vt']}}
          if entry['Brand'] == brands['cs'] and demisto.get(entry, 'Contents'):
              return shortCrowdStrike(entry)
      return {'ContentsFormat': formats['text'], 'Type': entryTypes['error'], 'Contents': 'Unknown provider for result: ' + entry['Brand']}


  def shortDomain(entry):
      """
         Formats a domain reputation entry into a short table (deprecated)

         :type entry: ``dict``
         :param entry: Domain result entry (required)

         :return: A Demisto entry containing the shortened domain info
         :rtype: ``dict``
      """
      if entry['Type'] != entryTypes['error'] and entry['ContentsFormat'] == formats['json']:
          if entry['Brand'] == brands['vt']:
              return {'ContentsFormat': formats['table'], 'Type': entryTypes['note'], 'Contents': {'Positive URLs': vtCountPositives(entry), 'Provider': providers['vt']}}
      return {'ContentsFormat': formats['text'], 'Type': entryTypes['error'], 'Contents': 'Unknown provider for result: ' + entry['Brand']}


  def isError(entry):
      """
         Check if the given entry is an error entry

         :type entry: ``dict``
         :param entry: Demisto entry (required)

         :return: True if the entry is an error entry, false otherwise
         :rtype: ``bool``
      """
      return type(entry) == dict and entry['Type'] == entryTypes['error']


  def FormatADTimestamp(ts):
      """
         Formats an Active Directory timestamp into human readable time representation

         :type ts: ``int``
         :param ts: The timestamp to be formatted (required)

         :return: A string represeting the time
         :rtype: ``str``
      """
      return ( datetime(year=1601, month=1, day=1) + timedelta(seconds = int(ts)/10**7) ).ctime()


  def PrettifyCompactedTimestamp(x):
      """
         Formats a compacted timestamp string into human readable time representation

         :type x: ``str``
         :param x: The timestamp to be formatted (required)

         :return: A string represeting the time
         :rtype: ``str``
      """
      return '%s-%s-%sT%s:%s:%s' % (x[:4], x[4:6], x[6:8], x[8:10], x[10:12], x[12:])


  def NormalizeRegistryPath(strRegistryPath):
      """
         Normalizes a registry path string

         :type strRegistryPath: ``str``
         :param strRegistryPath: The registry path (required)

         :return: The normalized string
         :rtype: ``str``
      """
      dSub = {
          'HKCR' : 'HKEY_CLASSES_ROOT',
          'HKCU' : 'HKEY_CURRENT_USER',
          'HKLM' : 'HKEY_LOCAL_MACHINE',
          'HKU' : 'HKEY_USERS',
          'HKCC' : 'HKEY_CURRENT_CONFIG',
          'HKPD' : 'HKEY_PERFORMANCE_DATA'
      }
      for k in dSub:
          if strRegistryPath[:len(k)] == k:
              return dSub[k] + strRegistryPath[len(k):]
      return strRegistryPath


  def scoreToReputation(score):
      """
         Converts score (in number format) to human readable reputation format

         :type score: ``int``
         :param score: The score to be formatted (required)

         :return: The formatted score
         :rtype: ``str``
      """
      to_str = {
          4 : 'Critical',
          3 : 'Bad',
          2 : 'Suspicious',
          1 : 'Good',
          0.5 : 'Informational',
          0 : 'Unknown'
      }
      return to_str.get(score, 'None')


  class IntegrationLogger(object):
      """
        a logger for python integrations:
        use LOG(<message>) to add a record to the logger (message can be any object with __str__)
        use LOG.print_log() to display all records in War-Room and server log.

        :type message: ``str``
        :param message: The message to be logged

        :return: No data returned
        :rtype: ``None``
      """
      def __init__(self, ):
          self.messages = []

      def __call__(self, message):
          self.messages.append('%s' % (message, ))

      def print_log(self, verbose=False):
          text = 'Full Integration Log:\n' + '\n'.join(self.messages)
          if verbose:
            demisto.log(text)
          demisto.info(text)

  """
  a logger for python integrations:
  use LOG(<message>) to add a record to the logger (message can be any object with __str__)
  use LOG.print_log() to display all records in War-Room and server log.
  """
  LOG = IntegrationLogger()


  def formatAllArgs(args, kwds):
      """
      makes a nice string representation of all the arguments

      :type args: ``list``
      :param args: function arguments (required)

      :type kwds: ``dict``
      :param kwds: function keyword arguments (required)

      :return: string representation of all the arguments
      :rtype: ``string``
      """
      allargs = [repr(a) for a in args]
      for key,item in kwds.items():
          allargs.append('{}={}'.format(key, item))
      formattedArgs = ', '.join(allargs)

      return formattedArgs


  def logger(func):
      """
      decorator function to log the function call using LOG

      :type func: ``function``
      :param func: function to call (required)

      :return: returns the func return value.
      :rtype: ``any``
      """
      def func_wrapper(*args, **kwargs):
          LOG('calling {}({})'.format(func.func_name, formatAllArgs(args, kwargs)))
          return func(*args, **kwargs)

      return func_wrapper


  def formatCell(data, is_pretty=True):
      """
         Convert a given object to md while decending multiple levels

         :type data: ``str`` or ``list``
         :param data: The cell content (required)

         :type is_pretty: ``bool``
         :param is_pretty: Should cell content be prettified (default is True)

         :return: The formatted cell content as a string
         :rtype: ``str``
      """
      l_format = '\n' if is_pretty else ''
      if isinstance(data, STRING_TYPES):
          return data
      elif isinstance(data, dict):
          return '\n'.join(['{}: {}'.format(k, flattenCell(v, is_pretty)) for k, v in data.items()])
      else:
          return flattenCell(data, is_pretty)


  def flattenCell(data, is_pretty=True):
      """
         Flattens a markdown table cell content into a single string

         :type data: ``str`` or ``list``
         :param data: The cell content (required)

         :type is_pretty: ``bool``
         :param is_pretty: Should cell content be pretified (default is True)

         :return: A sting representation of the cell content
         :rtype: ``str``
      """
      indent = 4 if is_pretty else None
      if isinstance(data, STRING_TYPES):
          return data
      elif isinstance(data, list):
          return ',\n'.join(str(d) for d in data)
      else:
          return json.dumps(data, indent=indent)


  def FormatIso8601(t):
      """
         Convert a time expressed in seconds to ISO 8601 time format string

         :type t: ``int``
         :param t: Time expressed in seconds (required)

         :return: An ISO 8601 time format string
         :rtype: ``str``
      """
      return t.strftime("%Y-%m-%dT%H:%M:%S")


  def argToList(arg):
      """
         Converts a string representation of args to a python list

         :type arg: ``str`` or ``list``
         :param arg: Args to be converted (required)

         :return: A python list of args
         :rtype: ``list``
      """
      if not arg:
          return []
      if isinstance(arg, list):
          return arg
      if isinstance(arg, STRING_TYPES):
          if arg[0] == '[' and arg[-1] == ']':
              return json.loads(arg)
          return [s.strip() for s in arg.split(',')]
      return arg

  def appendContext(key, data, dedup=False):
      """
         Append data to the investigation context

         :type key: ``str``
         :param key: The context path (required)

         :type data: ``any``
         :param data: Data to be added to the context (required)

         :type dedup: ``bool``
         :param dedup: True if de-duplication is required. Default is False.

         :return: No data returned
         :rtype: ``None``
      """
      if not data:
        return
      existing = demisto.get(demisto.context(), key)
      if existing:
          strBased = isinstance(data, STRING_TYPES) and isinstance(existing, STRING_TYPES)
          if strBased:
              data = data.split(',')
              existing = existing.split(',')
          newVal = data + existing
          if dedup:
              newVal = list(set(newVal))
          if strBased:
              newVal = ','.join(newVal)
          demisto.setContext(key, newVal)
      else:
          demisto.setContext(key, data)

  def tableToMarkdown(name, t, headers=None, headerTransform=None, removeNull=False, metadata=None):
      """
         Converts a demisto table in JSON form to a Markdown table

         :type name: ``str``
         :param name: The name of the table (required)

         :type t: ``dict`` or ``list``
         :param t: The JSON table - List of dictionaries with the same keys or a single dictionary (required)

         :type headers: ``list`` or ``string``
         :keyword headers: A list of headers to be presented in the output table (by order). If string will be passed then table will have single header. Default will include all available headers.

         :type headerTransform: ``function``
         :keyword headerTransform: A function that formats the original data headers (optional)

         :type removeNull: ``bool``
         :keyword removeNull: Remove empty columns from the table. Deafult is False

         :type metadata: ``str``
         :param metadata: Metadata about the table contents

         :return: A string representation of the markdown table
         :rtype: ``str``
      """

      mdResult = ''
      if name:
          mdResult = '### ' + name + '\n'

      if metadata:
          mdResult += metadata + '\n'

      if not t or len(t) == 0:
          mdResult += '**No entries.**\n'
          return mdResult

      if not isinstance(t, list):
          t = [t]

      if headers and isinstance(headers, STRING_TYPES):
          headers = [headers]

      if not isinstance(t[0], dict):
          # the table cotains only simple objects (strings, numbers)
          # should be only one header
          if headers and len(headers) > 0:
              header = headers[0]
              t = map(lambda item: dict((h, item) for h in [header]), t)
          else:
              raise Exception("Missing headers param for tableToMarkdown. Example: headers=['Some Header']")

      # in case of headers was not provided (backward compatibility)
      if not headers:
          headers = list(t[0].keys())

      if removeNull:
          headers_aux = headers[:]
          for header in headers_aux:
              if all(obj.get(header) in ('', None, [], {}) for obj in t):
                  headers.remove(header)

      if t and len(headers) > 0:
          newHeaders = []
          if headerTransform is None:
              headerTransform = lambda s: s
          for header in headers:
              newHeaders.append(headerTransform(header))
          mdResult += '|'
          if len(newHeaders) == 1:
              mdResult += newHeaders[0]
          else:
              mdResult += '|'.join(newHeaders)
          mdResult += '|\n'
          sep = '---'
          mdResult += '|' + '|'.join([sep] * len(headers)) + '|\n'
          for entry in t:
              vals = [stringEscapeMD((formatCell(entry.get(h, ''), False) if entry.get(h) is not None else ''), True, True) for h in headers]
              mdResult += '|'
              if len(vals) == 1:
                  mdResult += vals[0]
              else:
                  mdResult += '|'.join(vals)
              mdResult += '|\n'

      else:
          mdResult += '**No entries.**\n'

      return mdResult

  tblToMd = tableToMarkdown

  def underscoreToCamelCase(s):
      """
         Convert an underscore separated string to camel case

         :type s: ``str``
         :param s: The string to convert (e.g. hello_world) (required)

         :return: The converted string (e.g. HelloWorld)
         :rtype: ``str``
      """
      components = s.split('_')
      return ''.join(x.title() for x in components)


  def createContextSingle(obj, id=None, keyTransform=None, removeNull=False):
      """
          Recieves a dict with flattened key values, and converts them into nested dicts

          :type data: ``dict`` or ``list``
          :param data: The data to be added to the context (required)

          :type id: ``str``
          :keyword id: The ID of the context entry

          :type keyTransform: ``function``
          :keyword keyTransform: A formatting function for the markdown table headers

          :type removeNull: ``bool``
          :keyword removeNull: True if empty columns should be removed, false otherwise

          :return: The converted context list
          :rtype: ``list``
      """
      res = {}
      if keyTransform is None:
          keyTransform = lambda s: s
      keys = obj.keys()
      for key in keys:
          if removeNull and obj[key] in ('', None, [], {}):
              continue
          values = key.split('.')
          current = res
          for v in values[:-1]:
              current.setdefault(v, {})
              current = current[v]
          current[keyTransform(values[-1])] = obj[key]

      if id is not None:
          res.setdefault('ID', id)
      return res


  def createContext(data, id=None, keyTransform=None, removeNull=False):
      """
          Recieves a dict with flattened key values, and converts them into nested dicts

          :type data: ``dict`` or ``list``
          :param data: The data to be added to the context (required)

          :type id: ``str``
          :keyword id: The ID of the context entry

          :type keyTransform: ``function``
          :keyword keyTransform: A formatting function for the markdown table headers

          :type removeNull: ``bool``
          :keyword removeNull: True if empty columns should be removed, false otherwise

          :return: The converted context list
          :rtype: ``list``
      """
      if isinstance(data, (list, tuple)):
          return [createContextSingle(d, id, keyTransform, removeNull) for d in data]
      else:
          return createContextSingle(data, id, keyTransform, removeNull)


  def sectionsToMarkdown(root):
      """
         Converts a list of Demisto JSON tables to markdown string of tables

         :type root: ``dict`` or ``list``
         :param root: The JSON table - List of dictionaries with the same keys or a single dictionary (required)

         :return: A string representation of the markdown table
         :rtype: ``str``
      """
      mdResult = ''
      if isinstance(root, dict):
          for section in root:
              data = root[section]
              if isinstance(data, dict):
                  data = [data]
              data = [{k: formatCell(row[k]) for k in row} for row in data]
              mdResult += tblToMd(section, data)
      return mdResult


  def fileResult(filename, data, file_type=None):
      """
         Creates a file from the given data

         :type filename: ``str``
         :param filename: The name of the file to be created (required)

         :type data: ``str``
         :param data: The file data (required)

         :type file_type: ``str``
         :param file_type: one of the entryTypes file or entryInfoFile (optional)

         :return: A Demisto war room entry
         :rtype: ``dict``
      """
      if file_type is None:
          file_type = entryTypes['file']
      temp = demisto.uniqueFile()
      with open(demisto.investigation()['id'] + '_' + temp,'wb') as f:
          f.write(data)
      return {'Contents': '', 'ContentsFormat': formats['text'], 'Type': file_type, 'File': filename, 'FileID': temp}


  def hash_djb2(s, seed=5381):
    """
     Hash string with djb2 hash function

     :type s: ``str``
     :param s: The input string to hash

     :type seed: ``int``
     :param seed: The seed for the hash function (default is 5381)

     :return: The hashed value
     :rtype: ``int``
    """
    hash = seed
    for x in s:
        hash = (( hash << 5) + hash) + ord(x)
    return hash & 0xFFFFFFFF

  def file_result_existing_file(filename, saveFilename=None):
      """
         Rename an existing file

         :type filename: ``str``
         :param filename: The name of the file to be modified (required)

         :type saveFilename: ``str``
         :param saveFilename: The new file name

         :return: A Demisto war room entry
         :rtype: ``dict``
      """
      temp = demisto.uniqueFile()
      os.rename(filename, demisto.investigation()['id'] + '_' + temp)
      return {'Contents': '', 'ContentsFormat': formats['text'], 'Type': entryTypes['file'],
          'File': saveFilename if saveFilename else filename, 'FileID': temp}


  def flattenRow(rowDict):
      """
         Flatten each element in the given rowDict

         :type rowDict: ``dict``
         :param rowDict: The dict to be flattened (required)

         :return: A flattened dict
         :rtype: ``dict``
      """
      return {k: formatCell(rowDict[k]) for k in rowDict}


  def flattenTable(tableDict):
      """
         Flatten each row in the given tableDict

         :type tableDict: ``dict``
         :param tableDict: The table to be flattened (required)

         :return: A flattened table
         :rtype: ``dict``
      """
      return [flattenRow(row) for row in tableDict]

  MARKDOWN_CHARS = "\`*_{}[]()#+-!"


  def stringEscapeMD(st, minimal_escaping=False, escape_multiline=False):
      """
         Escape any chars that might break a markdown string

         :type st: ``str``
         :param st: The string to be modified (required)

         :type minimal_escaping: ``bool``
         :param minimal_escaping: Whether replace all special characters or table format only (optional)

         :type escape_multiline: ``bool``
         :param escape_multiline: Whether convert line-ending characters (optional)

         :return: A modified string
         :rtype: ``str``
      """
      if escape_multiline:
          st = st.replace('\r\n', '<br>')#Windows
          st = st.replace('\r', '<br>')#old Mac
          st = st.replace('\n', '<br>')#Unix

      if minimal_escaping:
          for c in '|':
              st = st.replace(c, '\\' + c)
      else:
          st = "".join([ "\\" + str(c) if c in MARKDOWN_CHARS else str(c) for c in st])

      return st


  def raiseTable(root, key):
      newInternal = {}
      if key in root and isinstance(root[key], dict):
          for sub in root[key]:
              if sub not in root:
                  root[sub] =root[key][sub]
              else:
                  newInternal[sub] = root[key][sub]
          if newInternal:
              root[key] = newInternal
          else:
              del root[key]


  def zoomField(item, fieldName):
      if isinstance(item, dict) and fieldName in item:
          return item[fieldName]
      else:
          return item

  def isCommandAvailable(cmd):
      """
         Check the list of available modules to see whether a command is currently available to be run.

         :type cmd: ``str``
         :param cmd: The command to check (required)

         :return: True if command is available, False otherwise
         :rtype: ``bool``
      """
      modules = demisto.getAllSupportedCommands()
      for m in modules:
          if modules[m] and isinstance(modules[m], list):
              for c in modules[m]:
                  if c['name'] == cmd:
                      return True
      return False

  def epochToTimestamp(epoch):
      return datetime.utcfromtimestamp(epoch / 1000.0).strftime("%Y-%m-%d %H:%M:%S")

  def formatTimeColumns(data, timeColumnNames):
      for row in data:
          for k in timeColumnNames:
              row[k] = epochToTimestamp(row[k])

  def strip_tag(tag):
      strip_ns_tag = tag
      split_array = tag.split('}')
      if len(split_array) > 1:
          strip_ns_tag = split_array[1]
          tag = strip_ns_tag
      return tag


  def elem_to_internal(elem, strip_ns=1, strip=1):
      """Convert an Element into an internal dictionary (not JSON!)."""

      d = OrderedDict()
      elem_tag = elem.tag
      if strip_ns:
          elem_tag = strip_tag(elem.tag)
      for key, value in list(elem.attrib.items()):
          d['@' + key] = value

      # loop over subelements to merge them
      for subelem in elem:
          v = elem_to_internal(subelem, strip_ns=strip_ns, strip=strip)

          tag = subelem.tag
          if strip_ns:
              tag = strip_tag(subelem.tag)

          value = v[tag]
          try:
              # add to existing list for this tag
              d[tag].append(value)
          except AttributeError:
              # turn existing entry into a list
              d[tag] = [d[tag], value]
          except KeyError:
              # add a new non-list entry
              d[tag] = value

      text = elem.text
      tail = elem.tail
      if strip:
          # ignore leading and trailing whitespace
          if text:
              text = text.strip()
          if tail:
              tail = tail.strip()

      if tail:
          d['#tail'] = tail

      if d:
          # use #text element if other attributes exist
          if text:
              d["#text"] = text
      else:
          # text is the value if no attributes
          d = text or None
      return {elem_tag: d}


  def internal_to_elem(pfsh, factory=ET.Element):

      """Convert an internal dictionary (not JSON!) into an Element.
      Whatever Element implementation we could import will be
      used by default; if you want to use something else, pass the
      Element class as the factory parameter.
      """

      attribs = OrderedDict()
      text = None
      tail = None
      sublist = []
      tag = list(pfsh.keys())
      if len(tag) != 1:
          raise ValueError("Illegal structure with multiple tags: %s" % tag)
      tag = tag[0]
      value = pfsh[tag]
      if isinstance(value, dict):
          for k, v in list(value.items()):
              if k[:1] == "@":
                  attribs[k[1:]] = v
              elif k == "#text":
                  text = v
              elif k == "#tail":
                  tail = v
              elif isinstance(v, list):
                  for v2 in v:
                      sublist.append(internal_to_elem({k: v2}, factory=factory))
              else:
                  sublist.append(internal_to_elem({k: v}, factory=factory))
      else:
          text = value
      e = factory(tag, attribs)
      for sub in sublist:
          e.append(sub)
      e.text = text
      e.tail = tail
      return e


  def elem2json(elem, options, strip_ns=1, strip=1):

      """Convert an ElementTree or Element into a JSON string."""

      if hasattr(elem, 'getroot'):
          elem = elem.getroot()

      if 'pretty' in options:
          return json.dumps(elem_to_internal(elem, strip_ns=strip_ns, strip=strip), indent=4, separators=(',', ': '))
      else:
          return json.dumps(elem_to_internal(elem, strip_ns=strip_ns, strip=strip))


  def json2elem(json_data, factory=ET.Element):

      """Convert a JSON string into an Element.
      Whatever Element implementation we could import will be used by
      default; if you want to use something else, pass the Element class
      as the factory parameter.
      """

      return internal_to_elem(json.loads(json_data), factory)


  def xml2json(xmlstring, options={}, strip_ns=1, strip=1):
      """
         Convert an XML string into a JSON string.

         :type xmlstring: ``str``
         :param xmlstring: The string to be converted (required)

         :return: The converted JSON
         :rtype: ``dict`` or ``list``
      """
      elem = ET.fromstring(xmlstring)
      return elem2json(elem, options, strip_ns=strip_ns, strip=strip)


  def json2xml(json_data, factory=ET.Element):

      """Convert a JSON string into an XML string.
      Whatever Element implementation we could import will be used by
      default; if you want to use something else, pass the Element class
      as the factory parameter.
      """

      if not isinstance(json_data, dict):
          json_data = json.loads(json_data)

      elem = internal_to_elem(json_data, factory)
      return ET.tostring(elem, encoding='unicode')

  def get_hash_type(hash_file):
      """
         Checks the type of the given hash. Returns 'md5', 'sha1', 'sha256' or 'Unknown'.

         :type hash_file: ``str``
         :param hash_file: The hash to be checked (required)

         :return: The hash type
         :rtype: ``str``
      """
      hash_len = len(hash_file)
      if (hash_len == 32):
          return 'md5'
      elif (hash_len == 40):
          return 'sha1'
      elif (hash_len == 64):
          return 'sha256'
      else:
          return 'Unknown'

  def is_ip_valid(s):
      """
         Checks if the given string represents a valid IPv4 address

         :type s: ``str``
         :param s: The string to be checked (required)

         :return: True if the given string represents a valid IP address, False otherwise
         :rtype: ``bool``
      """
      a = s.split('.')
      if len(a) != 4:
          return False
      for x in a:
          if not x.isdigit():
              return False
          i = int(x)
          if i < 0 or i > 255:
              return False
      return True

  def return_error(message):
      """
         Returns error entry with given message and exits the script

         :type message: ``str``
         :param message: The message to return in the entry (required)

         :return: Error entry object
         :rtype: ``dict``
      """
      demisto.results({
          'Type': entryTypes['error'],
          'ContentsFormat': formats['text'],
          'Contents': message
      })
      sys.exit(0)

  def camelize(src, delim=' '):
      """
          Convert all keys of a dictionary (or list of dictionaries) to CamelCase (with capital first letter)

          :type src: ``dict`` or ``list``
          :param src: The dictionary (or list of dictionaries) to convert the keys for. (required)

          :type delim: ``str``
          :param delim: The delimiter between two words in the key (e.g. delim=' ' for "Start Date"). Default ' '.

          :return: The dictionary (or list of dictionaries) with the keys in CamelCase.
          :rtype: ``dict`` or ``list``
      """
      def camelize_str(src_str, delim):
          components = src_str.split(delim)
          return ''.join(map(lambda x: x.decode('utf-8').title(), components))

      if isinstance(src, list):
          return map(lambda x: camelize(x, delim), src)
      src = {camelize_str(k, delim): v for k,v in src.iteritems()}
      return src

  # Constants for common merge paths
  outputPaths = {
    'file': 'File(val.MD5 && val.MD5 == obj.MD5 || val.SHA1 && val.SHA1 == obj.SHA1 || val.SHA256 && val.SHA256 == obj.SHA256 || val.SHA512 && val.SHA512 == obj.SHA512 || val.CRC32 && val.CRC32 == obj.CRC32 || val.CTPH && val.CTPH == obj.CTPH)',
    'ip': 'IP(val.Address && val.Address == obj.Address)',
    'url': 'URL(val.Data && val.Data == obj.Data)',
    'domain': 'Domain(val.Name && val.Name == obj.Name)',
    'cve': 'CVE(val.ID && val.ID == obj.ID)',
    'email': 'Account.Email(val.Address && val.Address == obj.Address)',
    'dbotscore': 'DBotScore(val.Indicator == obj.Indicator && val.Vendor == obj.Vendor)'
  }

  ############################### REGEX FORMATTING ###############################
  regexFlags = re.M #Multi line matching
  #for the global(/g) flag use re.findall({regex_format},str)
  #else, use re.match({regex_format},str)

  ipv4Regex = r'\b((25[0-5]|2[0-4][0-9]|[01]?[0-9][0-9]?)\.){3}(25[0-5]|2[0-4][0-9]|[01]?[0-9][0-9]?)\b'
  emailRegex = r'\b[^@]+@[^@]+\.[^@]+\b'
  hashRegex = r'\b[0-9a-fA-F]+\b'

  md5Regex = re.compile(r'\b[0-9a-fA-F]{32}\b', regexFlags)
  sha1Regex = re.compile(r'\b[0-9a-fA-F]{40}\b', regexFlags)
  sha256Regex = re.compile(r'\b[0-9a-fA-F]{64}\b', regexFlags)

  ############################### REGEX FORMATTING end ###############################

  def string_to_table_header(string):
      """
        Checks if string, change underscores to spaces, capitalize every word.
        Example: "one_two" to "One Two"

        :type string: ``str``
        :param string: The string to be converted (required)

        :return: The converted string
        :rtype: ``str``
      """
      if isinstance(string, STRING_TYPES):
          return " ".join(word.capitalize() for word in string.replace("_"," ").split())
      else:
          raise Exception('The key is not a string: {}'.format(string))

  def string_to_context_key(string):
      """
       Checks if string, removes underscores, capitalize every word.
       Example: "one_two" to "OneTwo"

       :type string: ``str``
       :param string: The string to be converted (required)

       :return: The converted string
       :rtype: ``str``
      """
      if isinstance(string, STRING_TYPES):
          return "".join(word.capitalize() for word in string.split('_'))
      else:
          raise Exception('The key is not a string: {}'.format(string))

type: python
tags:
- infra
- server
comment: Common code that will be merged into each server script when it runs
system: true
scripttarget: 0
dependson: {}
timeout: 0s
tests:
<<<<<<< HEAD
  - TestPYCommonServer
=======
  - TestPYCommonServer
releaseNotes: "Added camelize function."
>>>>>>> 3830b266
<|MERGE_RESOLUTION|>--- conflicted
+++ resolved
@@ -1255,9 +1255,4 @@
 dependson: {}
 timeout: 0s
 tests:
-<<<<<<< HEAD
-  - TestPYCommonServer
-=======
-  - TestPYCommonServer
-releaseNotes: "Added camelize function."
->>>>>>> 3830b266
+  - TestPYCommonServer