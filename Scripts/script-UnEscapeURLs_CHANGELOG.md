--- conflicted
+++ resolved
@@ -1,10 +1,7 @@
 ## [Unreleased]
-<<<<<<< HEAD
-Fixed an issue with the ATP link regex
+- Fixed an issue with unescaped 'https' URLs.
+- Fixed an issue with the ATP link regex
 
-=======
-Fixed an issue with unescaped 'https' URLs.
->>>>>>> 02de3c35
 
 ## [19.12.0] - 2019-12-10
 Fixed an issue where special characters in URLs were parsed incorrectly.
