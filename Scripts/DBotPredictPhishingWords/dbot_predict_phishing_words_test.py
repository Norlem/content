from collections import defaultdict

import pytest

from CommonServerPython import *
from DBotPredictPhishingWords import get_model_data, predict_phishing_words

<<<<<<< HEAD
TOKENIZATION_RESULT = None

=======
>>>>>>> 1af159d4

def get_args():
    args = defaultdict(lambda: "yes")
    args['encoding'] = 'utf8'
    args['encoding'] = 'utf8'
    args['removeNonEnglishWords'] = 'no'
    return args


def bold(word):
    return '<b>{}</b>'.format(word)


def executeCommand(command, args=None):
    global TOKENIZATION_RESULT
    if command == 'getList':
        return [{'Contents': "ModelDataList", 'Type': 'note'}]
    elif command == 'getMLModel':
        return [{'Contents': {'modelData': "ModelDataML"}, 'Type': 'note'}]
    elif command == 'WordTokenizerNLP':
        return [{'Contents': TOKENIZATION_RESULT,
                 'Type': 'note'}]
    elif command == 'HighlightWords':
        text = args['text']
        terms = set(args['terms'].split(','))
        words = text.split()
        for i, w in enumerate(words):
            if w in terms:
                words[i] = bold(w)
        return [{'Contents': ' '.join(words), 'Type': 'note'}]


def test_get_model_data(mocker):
    mocker.patch.object(demisto, 'executeCommand', side_effect=executeCommand)
    assert "ModelDataList" == get_model_data("test", "list")
    assert "ModelDataML" == get_model_data("test", "mlModel")


def test_predict_phishing_words(mocker):
    global TOKENIZATION_RESULT
    mocker.patch.object(demisto, 'executeCommand', side_effect=executeCommand)
    mocker.patch.object(demisto, 'args', return_value={'topWordsLimit': 10})
    mocker.patch('demisto_ml.decode_model', return_value="Model", create=True)
    mocker.patch('demisto_ml.filter_model_words', return_value=("text", 2), create=True)
    mocker.patch('demisto_ml.explain_model_words', return_value={"Label": 'Valid',
                                                                 'Probability': 0.7,
                                                                 'PositiveWords': ['word1'],
                                                                 'NegativeWords': ['word2']},
                 create=True)
<<<<<<< HEAD
    TOKENIZATION_RESULT = {'originalText': 'word1 word2 word3',
                           'tokenizedText': "word1 word2 word3",
                           'originalWordsToTokens': {'word1': ['word1'], 'word2': ['word2'], 'word3': ['word3']},
                           }

    res = predict_phishing_words("modelName", "list", "subject", "body")
    correct_res = {'OriginalText': 'word1 word2 word3',
                   'Probability': 0.7, 'NegativeWords': ['word2'],
                   'TextTokensHighlighted': '<b>word1</b> word2 word3',
                   'PositiveWords': ['word1'], 'Label': 'Valid'}
    assert res['Contents'] == correct_res
=======
    res = predict_phishing_words("modelName", "list", "subject", "body", 0, 0, 0, 10, True)
    assert res['Contents'] == {'OriginalText': 'word1 word2 word3',
                               'Probability': 0.7, 'NegativeWords': ['word2'],
                               'TextTokensHighlighted': 'word1 word2 word3',
                               'PositiveWords': ['word1'], 'Label': 'Valid'}
>>>>>>> 1af159d4


def test_predict_phishing_words_low_threshold(mocker):
    mocker.patch.object(demisto, 'executeCommand', side_effect=executeCommand)
    mocker.patch.object(demisto, 'args', return_value={'topWordsLimit': 10})
    mocker.patch('demisto_ml.decode_model', return_value="Model", create=True)
    mocker.patch('demisto_ml.filter_model_words', return_value=("text", 2), create=True)
    mocker.patch('demisto_ml.explain_model_words', return_value={"Label": 'Valid',
                                                                 'Probability': 0.7,
                                                                 'PositiveWords': ['word1'],
                                                                 'NegativeWords': ['word2']},
                 create=True)
    with pytest.raises(SystemExit):
        predict_phishing_words("modelName", "list", "subject", "body", 0, 0.8, 0, 10, True)


def test_predict_phishing_words_no_words(mocker):
    global TOKENIZATION_RESULT

    mocker.patch.object(demisto, 'executeCommand', side_effect=executeCommand)
    mocker.patch.object(demisto, 'args', return_value={'topWordsLimit': 10})
    mocker.patch('demisto_ml.decode_model', return_value="Model", create=True)
    mocker.patch('demisto_ml.filter_model_words', return_value=("", 0), create=True)
    TOKENIZATION_RESULT = {'originalText': 'word1 word2 word3',
                           'tokenizedText': "word1 word2 word3",
                           'hashedTokenizedText': '23423 432432 12321',
                           'originalWordsToTokens': {'word1': ['word1'], 'word2': ['word2'], 'word3': ['word3']},
                           'wordsToHashedTokens': {'word1': ['23423'], 'word2': ['432432'], 'word3': ['12321']},
                           }
    with pytest.raises(SystemExit):
        predict_phishing_words("modelName", "list", "subject", "body", 0, 0, 0, 10, True)
    mocker.patch('demisto_ml.filter_model_words', return_value=("", 10), create=True)
    with pytest.raises(SystemExit):
        predict_phishing_words("modelName", "list", "subject", "body", 20, 0, 0, 10, True)


def test_predict_phishing_words_hashed(mocker):
    global TOKENIZATION_RESULT
    mocker.patch.object(demisto, 'executeCommand', side_effect=executeCommand)
    mocker.patch.object(demisto, 'args', return_value={'topWordsLimit': 10, 'hashSeed': 10})
    mocker.patch('demisto_ml.decode_model', return_value="Model", create=True)
    mocker.patch('demisto_ml.filter_model_words', return_value=("text", 2), create=True)
    mocker.patch('demisto_ml.explain_model_words', return_value={"Label": 'Valid',
                                                                 'Probability': 0.7,
                                                                 'PositiveWords': ['23423'],
                                                                 'NegativeWords': ['432432']},
                 create=True)
<<<<<<< HEAD
    TOKENIZATION_RESULT = {'originalText': 'word1 word2 word3',
                           'tokenizedText': "word1 word2 word3",
                           'hashedTokenizedText': '23423 432432 12321',
                           'originalWordsToTokens': {'word1': ['word1'], 'word2': ['word2'], 'word3': ['word3']},
                           'wordsToHashedTokens': {'word1': ['23423'], 'word2': ['432432'], 'word3': ['12321']},
                           }
    res = predict_phishing_words("modelName", "list", "subject", "body")
=======
    res = predict_phishing_words("modelName", "list", "subject", "body", 0, 0, 0, 10, True)
>>>>>>> 1af159d4
    assert res['Contents'] == {'OriginalText': 'word1 word2 word3',
                               'Probability': 0.7, 'NegativeWords': ['word2'],
                               'TextTokensHighlighted': '<b>word1</b> word2 word3',
                               'PositiveWords': ['word1'], 'Label': 'Valid'}


def test_predict_phishing_words_tokenization_by_character(mocker):
    global TOKENIZATION_RESULT
    mocker.patch.object(demisto, 'executeCommand', side_effect=executeCommand)
    mocker.patch.object(demisto, 'args', return_value={'topWordsLimit': 10, 'hashSeed': 10})
    mocker.patch('demisto_ml.decode_model', return_value="Model", create=True)
    mocker.patch('demisto_ml.filter_model_words', return_value=("text", 2), create=True)
    original_text = 'this is a test'
    tokenized_text = ' '.join(c for c in original_text if c != ' ')
    original_words_to_tokes = {w: [c for c in w] for w in original_text.split()}
    TOKENIZATION_RESULT = {'originalText': original_text,
                           'tokenizedText': tokenized_text,
                           'originalWordsToTokens': original_words_to_tokes,
                           }
    positive_tokens = ['t', 'i']
    negative_tokens = []
    mocker.patch('demisto_ml.explain_model_words', return_value={"Label": 'Valid',
                                                                 'Probability': 0.7,
                                                                 'PositiveWords': positive_tokens,
                                                                 'NegativeWords': negative_tokens}, create=True)
    res = predict_phishing_words("modelName", "list", "subject", "body")
    correct_highlighted = ' '.join(
        bold(w) if any(pos_token in w for pos_token in positive_tokens) else w for w in original_text.split())
    assert res['Contents'] == {'OriginalText': original_text,
                               'Probability': 0.7, 'NegativeWords': negative_tokens,
                               'TextTokensHighlighted': correct_highlighted,
                               'PositiveWords': [w for w in original_text.split() if
                                                 any(pos_token in w for pos_token in positive_tokens)],
                               'Label': 'Valid'}


def test_predict_phishing_words_tokenization_by_character_hashed(mocker):
    global TOKENIZATION_RESULT

    def hash_token(t):
        return str(ord(t))

    def unhash_token(t):
        return chr(int(t))

    mocker.patch.object(demisto, 'executeCommand', side_effect=executeCommand)
    mocker.patch.object(demisto, 'args', return_value={'topWordsLimit': 10, 'hashSeed': 10})
    mocker.patch('demisto_ml.decode_model', return_value="Model", create=True)
    mocker.patch('demisto_ml.filter_model_words', return_value=("text", 2), create=True)
    original_text = 'this is a test'
    tokenized_text = ' '.join(c for c in original_text if c != ' ')
    original_words_to_tokes = {w: [c for c in w] for w in original_text.split()}
    TOKENIZATION_RESULT = {'originalText': original_text,
                           'tokenizedText': tokenized_text,
                           'originalWordsToTokens': original_words_to_tokes,
                           'hashedTokenizedText': ''.join(hash_token(t) if t != ' ' else t for t in tokenized_text),
                           'wordsToHashedTokens': {w: [hash_token(t) for t in token_list] for w, token_list in
                                                   original_words_to_tokes.items()},
                           }
    positive_tokens = [hash_token('t'), hash_token('i')]
    negative_tokens = []
    mocker.patch('demisto_ml.explain_model_words', return_value={"Label": 'Valid',
                                                                 'Probability': 0.7,
                                                                 'PositiveWords': positive_tokens,
                                                                 'NegativeWords': negative_tokens}, create=True)
    res = predict_phishing_words("modelName", "list", "subject", "body")
    correct_highlighted = ' '.join(
        bold(w) if any(unhash_token(pos_token) in w for pos_token in positive_tokens) else w for w in original_text.split())
    assert res['Contents'] == {'OriginalText': original_text,
                               'Probability': 0.7, 'NegativeWords': negative_tokens,
                               'TextTokensHighlighted': correct_highlighted,
                               'PositiveWords': [w for w in original_text.split() if
                                                 any(unhash_token(pos_token) in w for pos_token in positive_tokens)],
                               'Label': 'Valid'}<|MERGE_RESOLUTION|>--- conflicted
+++ resolved
@@ -5,11 +5,8 @@
 from CommonServerPython import *
 from DBotPredictPhishingWords import get_model_data, predict_phishing_words
 
-<<<<<<< HEAD
 TOKENIZATION_RESULT = None
 
-=======
->>>>>>> 1af159d4
 
 def get_args():
     args = defaultdict(lambda: "yes")
@@ -59,28 +56,22 @@
                                                                  'PositiveWords': ['word1'],
                                                                  'NegativeWords': ['word2']},
                  create=True)
-<<<<<<< HEAD
-    TOKENIZATION_RESULT = {'originalText': 'word1 word2 word3',
-                           'tokenizedText': "word1 word2 word3",
-                           'originalWordsToTokens': {'word1': ['word1'], 'word2': ['word2'], 'word3': ['word3']},
-                           }
-
-    res = predict_phishing_words("modelName", "list", "subject", "body")
+
+    TOKENIZATION_RESULT = {'originalText': 'word1 word2 word3',
+                           'tokenizedText': "word1 word2 word3",
+                           'originalWordsToTokens': {'word1': ['word1'], 'word2': ['word2'], 'word3': ['word3']},
+                           }
+
+    res = predict_phishing_words("modelName", "list", "subject", "body", 0, 0, 0, 10, True)
     correct_res = {'OriginalText': 'word1 word2 word3',
                    'Probability': 0.7, 'NegativeWords': ['word2'],
                    'TextTokensHighlighted': '<b>word1</b> word2 word3',
                    'PositiveWords': ['word1'], 'Label': 'Valid'}
     assert res['Contents'] == correct_res
-=======
-    res = predict_phishing_words("modelName", "list", "subject", "body", 0, 0, 0, 10, True)
-    assert res['Contents'] == {'OriginalText': 'word1 word2 word3',
-                               'Probability': 0.7, 'NegativeWords': ['word2'],
-                               'TextTokensHighlighted': 'word1 word2 word3',
-                               'PositiveWords': ['word1'], 'Label': 'Valid'}
->>>>>>> 1af159d4
 
 
 def test_predict_phishing_words_low_threshold(mocker):
+    global TOKENIZATION_RESULT
     mocker.patch.object(demisto, 'executeCommand', side_effect=executeCommand)
     mocker.patch.object(demisto, 'args', return_value={'topWordsLimit': 10})
     mocker.patch('demisto_ml.decode_model', return_value="Model", create=True)
@@ -90,6 +81,12 @@
                                                                  'PositiveWords': ['word1'],
                                                                  'NegativeWords': ['word2']},
                  create=True)
+    TOKENIZATION_RESULT = {'originalText': 'word1 word2 word3',
+                           'tokenizedText': "word1 word2 word3",
+                           'hashedTokenizedText': '23423 432432 12321',
+                           'originalWordsToTokens': {'word1': ['word1'], 'word2': ['word2'], 'word3': ['word3']},
+                           'wordsToHashedTokens': {'word1': ['23423'], 'word2': ['432432'], 'word3': ['12321']},
+                           }
     with pytest.raises(SystemExit):
         predict_phishing_words("modelName", "list", "subject", "body", 0, 0.8, 0, 10, True)
 
@@ -125,17 +122,13 @@
                                                                  'PositiveWords': ['23423'],
                                                                  'NegativeWords': ['432432']},
                  create=True)
-<<<<<<< HEAD
     TOKENIZATION_RESULT = {'originalText': 'word1 word2 word3',
                            'tokenizedText': "word1 word2 word3",
                            'hashedTokenizedText': '23423 432432 12321',
                            'originalWordsToTokens': {'word1': ['word1'], 'word2': ['word2'], 'word3': ['word3']},
                            'wordsToHashedTokens': {'word1': ['23423'], 'word2': ['432432'], 'word3': ['12321']},
                            }
-    res = predict_phishing_words("modelName", "list", "subject", "body")
-=======
-    res = predict_phishing_words("modelName", "list", "subject", "body", 0, 0, 0, 10, True)
->>>>>>> 1af159d4
+    res = predict_phishing_words("modelName", "list", "subject", "body", 0, 0, 0, 10, True)
     assert res['Contents'] == {'OriginalText': 'word1 word2 word3',
                                'Probability': 0.7, 'NegativeWords': ['word2'],
                                'TextTokensHighlighted': '<b>word1</b> word2 word3',
@@ -161,7 +154,7 @@
                                                                  'Probability': 0.7,
                                                                  'PositiveWords': positive_tokens,
                                                                  'NegativeWords': negative_tokens}, create=True)
-    res = predict_phishing_words("modelName", "list", "subject", "body")
+    res = predict_phishing_words("modelName", "list", "subject", "body", 0, 0, 0, 10, True)
     correct_highlighted = ' '.join(
         bold(w) if any(pos_token in w for pos_token in positive_tokens) else w for w in original_text.split())
     assert res['Contents'] == {'OriginalText': original_text,
@@ -201,7 +194,7 @@
                                                                  'Probability': 0.7,
                                                                  'PositiveWords': positive_tokens,
                                                                  'NegativeWords': negative_tokens}, create=True)
-    res = predict_phishing_words("modelName", "list", "subject", "body")
+    res = predict_phishing_words("modelName", "list", "subject", "body", 0, 0, 0, 10, True)
     correct_highlighted = ' '.join(
         bold(w) if any(unhash_token(pos_token) in w for pos_token in positive_tokens) else w for w in original_text.split())
     assert res['Contents'] == {'OriginalText': original_text,
