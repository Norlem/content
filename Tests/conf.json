--- conflicted
+++ resolved
@@ -1791,12 +1791,9 @@
 
 
       "_comment": "~~~ INSTANCE ISSUES ~~~",
-<<<<<<< HEAD
-        "RSA Archer": "Instance does not seem to be working, Arian is checking",
-=======
         "Anomali ThreatStream v2": "Credentials are invalid (issue 18561)",
         "Anomali ThreatStream": "Credentials are invalid (issue 18561)",
->>>>>>> d78847f8
+        "RSA Archer": "Instance does not seem to be working, Arian is checking",
         "SCADAfence CNM": "Once in a while SCADAfence CNM integration fails to create an instance, throwing a '502 bad gateway' error (issue #18376)",
         "Cortex XDR - IR": "Instance seems to have problems - returning 500 internal server error (issue #18377)",
         "ArcSight ESM v2": "License expired (issue #18328)",
