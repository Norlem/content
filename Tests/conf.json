--- conflicted
+++ resolved
@@ -418,8 +418,6 @@
             "integrations": "LogRhythm",
             "playbookID": "LogRhythm-Test-Playbook",
             "timeout": 200
-<<<<<<< HEAD
-=======
         },
         {
             "integrations": "FireEye HX",
@@ -432,7 +430,6 @@
         {
             "integrations": "Centreon",
             "playbookID": "Centreon-Test-Playbook"
->>>>>>> cb828e81
         }
     ]
 }