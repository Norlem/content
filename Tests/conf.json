--- conflicted
+++ resolved
@@ -74,12 +74,11 @@
             "playbookID": "TestIsValueInArray"
         },
         {
-<<<<<<< HEAD
+            "playbookID": "TestHttpPlaybook"
+        },
+        {
             "name": "VxStream",
             "playbookID": "VxStream Test"
-=======
-            "playbookID": "TestHttpPlaybook"
->>>>>>> d8e6b9ee
         }
     ],
     "skipped": [
