--- conflicted
+++ resolved
@@ -1946,11 +1946,8 @@
         }
     ],
     "skipped_tests": {
-<<<<<<< HEAD
         "Extract Indicators From File - Generic v2": "Issue 20143",
-=======
         "PAN-OS Create Or Edit Rule Test":"Issue 20037",
->>>>>>> e21f6e62
         "NetWitness Endpoint Test": "Issue 19878",
         "SentinelOne V2 - test": "Issue 19361",
         "CuckooTest": "Issue 19425",
