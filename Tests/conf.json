{
    "testTimeout": 160,
    "testInterval": 20,
    "tests": [
        {
            "integrations": "Microsoft Endpoint Configuration Manager",
            "playbookID": "Microsoft ECM - Test",
            "fromversion": "5.5.0"
        },
        {
            "integrations": "CrowdStrike Falcon Intel v2",
            "playbookID": "CrowdStrike Falcon Intel v2 - Test",
            "fromversion": "5.0.0"
        },
        {
            "integrations": "SecurityIntelligenceServicesFeed",
            "playbookID": "SecurityIntelligenceServicesFeed - Test",
            "fromversion": "5.5.0"
        },
        {
            "integrations": "Majestic Million",
            "playbookID": "Majestic Million Test Playbook",
            "fromversion": "5.5.0",
            "memory_threshold": 250,
            "timeout": 500
        },
        {
            "integrations": "RiskIQDigitalFootprint",
            "playbookID": "RiskIQDigitalFootprint-Test",
            "fromversion": "5.5.0",
            "timeout": 500
        },
        {
            "integrations": [
                "Mail Listener v2",
                "Mail Sender (New)"
            ],
            "playbookID": "Mail-Listener Test Playbook",
            "fromversion": "5.0.0",
            "instance_names": [
                "Mail_Sender_(New)_STARTTLS"
            ]
        },
        {
            "integrations": "OpenCTI Feed",
            "playbookID": "OpenCTI Feed Test"
        },
        {
            "integrations": "AWS - Security Hub",
            "playbookID": "AWS-securityhub Test"
        },
        {
            "integrations": "Microsoft Advanced Threat Analytics",
            "playbookID": "Microsoft Advanced Threat Analytics - Test",
            "fromversion": "5.0.0"
        },
        {
            "integrations": "Humio",
            "playbookID": "Humio-Test",
            "fromversion": "5.0.0"
        },
        {
            "integrations": "Infinipoint",
            "playbookID": "Infinipoint-Test",
            "fromversion": "5.0.0"
        },
        {
            "integrations": "Zimperium",
            "playbookID": "Zimperium_Test",
            "fromversion": "5.0.0"
        },
        {
            "integrations": "ServiceDeskPlus",
            "playbookID": "Service Desk Plus Test",
            "fromversion": "5.0.0"
        },
        {
            "integrations": "ServiceDeskPlus",
            "playbookID": "Service Desk Plus - Generic Polling Test",
            "fromversion": "5.0.0"
        },
        {
            "integrations": "ThreatConnect Feed",
            "playbookID": "FeedThreatConnect-Test",
            "fromversion": "5.5.0"
        },
        {
            "integrations": "Group-IB TDS Polygon",
            "playbookID": "Polygon-Test",
            "timeout": 1000,
            "fromversion": "5.0.0"
        },
        {
            "integrations": "Bastille Networks",
            "playbookID": "BastilleNetworks-Test"
        },
        {
            "integrations": "MITRE ATT&CK",
            "playbookID": "Mitre Attack List 10 Indicators Feed Test",
            "fromversion": "5.5.0"
        },
        {
            "integrations": "Sepio",
            "playbookID": "SepioPrimeAPI-Test"
        },
        {
            "integrations": "URLhaus",
            "playbookID": "Test_URLhaus",
            "timeout": 1000
        },
        {
            "integrations": "Microsoft Intune Feed",
            "playbookID": "FeedMicrosoftIntune_Test",
            "fromversion": "5.5.0"
        },
        {
            "integrations": "Druva Ransomware Response",
            "playbookID": "Druva-Test"
        },
        {
            "integrations": "Smokescreen IllusionBLACK",
            "playbookID": "Smokescreen IllusionBLACK-Test",
            "fromversion": "5.0.0"
        },
        {
            "integrations": "Tanium Threat Response",
            "playbookID": "Tanium Threat Response Test"
        },
        {
            "integrations": [
                "Syslog Sender",
                "syslog"
            ],
            "playbookID": "Test Syslog",
            "fromversion": "5.5.0",
            "timeout": 600
        },
        {
            "integrations": "APIVoid",
            "playbookID": "APIVoid Test"
        },
        {
            "integrations": "Cisco Firepower",
            "playbookID": "Cisco Firepower - Test",
            "timeout": 1000,
            "fromversion": "5.0.0"
        },
        {
            "integrations": "IllusiveNetworks",
            "playbookID": "IllusiveNetworks-Test",
            "fromversion": "5.0.0",
            "timeout": 500
        },
        {
            "integrations": "JSON Feed",
            "playbookID": "JSON_Feed_Test",
            "fromversion": "5.5.0",
            "instance_names": "JSON Feed no_auto_detect"
        },
        {
            "integrations": "JSON Feed",
            "playbookID": "JSON_Feed_Test",
            "fromversion": "5.5.0",
            "instance_names": "JSON Feed_auto_detect"
        },
        {
            "integrations": "Google Cloud Functions",
            "playbookID": "test playbook - Google Cloud Functions",
            "fromversion": "5.0.0"
        },
        {
            "integrations": "Plain Text Feed",
            "playbookID": "PlainText Feed - Test",
            "fromversion": "5.5.0",
            "instance_names": "Plain Text Feed no_auto_detect"
        },
        {
            "integrations": "Plain Text Feed",
            "playbookID": "PlainText Feed - Test",
            "fromversion": "5.5.0",
            "instance_names": "Plain Text Feed_auto_detect"
        },
        {
            "integrations": "Silverfort",
            "playbookID": "Silverfort-test",
            "fromversion": "5.0.0"
        },
        {
            "integrations": "GoogleKubernetesEngine",
            "playbookID": "GoogleKubernetesEngine_Test",
            "timeout": 600,
            "fromversion": "5.5.0"
        },
        {
            "integrations": "Fastly Feed",
            "playbookID": "Fastly Feed Test",
            "fromversion": "5.5.0"
        },
        {
            "integrations": "Malware Domain List Active IPs Feed",
            "playbookID": "Malware Domain List Active IPs Feed Test",
            "fromversion": "5.5.0"
        },
        {
            "integrations": "Claroty",
            "playbookID": "Claroty - Test",
            "fromversion": "5.0.0"
        },
        {
            "integrations": "Trend Micro Apex",
            "playbookID": "Trend Micro Apex - Test"
        },
        {
            "integrations": "Blocklist_de Feed",
            "playbookID": "Blocklist_de - Test",
            "fromversion": "5.5.0"
        },
        {
            "integrations": "Cloudflare Feed",
            "playbookID": "cloudflare - Test",
            "fromversion": "5.5.0"
        },
        {
            "integrations": "AzureFeed",
            "playbookID": "AzureFeed - Test",
            "fromversion": "5.5.0"
        },
        {
            "playbookID": "CreateIndicatorFromSTIXTest",
            "fromversion": "5.0.0"
        },
        {
            "integrations": "SpamhausFeed",
            "playbookID": "Spamhaus_Feed_Test",
            "fromversion": "5.5.0"
        },
        {
            "integrations": "Cofense Feed",
            "playbookID": "TestCofenseFeed",
            "fromversion": "5.5.0"
        },
        {
            "integrations": "Bambenek Consulting Feed",
            "playbookID": "BambenekConsultingFeed_Test",
            "fromversion": "5.5.0"
        },
        {
            "integrations": "Pipl",
            "playbookID": "Pipl Test"
        },
        {
            "integrations": "AWS Feed",
            "playbookID": "AWS Feed Test",
            "fromversion": "5.5.0"
        },
        {
            "integrations": "QuestKace",
            "playbookID": "QuestKace test",
            "fromversion": "5.0.0"
        },
        {
            "integrations": "Digital Defense FrontlineVM",
            "playbookID": "Digital Defense FrontlineVM - Scan Asset Not Recently Scanned Test"
        },
        {
            "integrations": "Digital Defense FrontlineVM",
            "playbookID": "Digital Defense FrontlineVM - Test Playbook"
        },
        {
            "integrations": "CSVFeed",
            "playbookID": "CSV_Feed_Test",
            "fromversion": "5.5.0",
            "instance_names": "CSVFeed_no_auto_detect"
        },
        {
            "integrations": "CSVFeed",
            "playbookID": "CSV_Feed_Test",
            "fromversion": "5.5.0",
            "instance_names": "CSVFeed_auto_detect"
        },
        {
            "integrations": "ProofpointFeed",
            "playbookID": "TestProofpointFeed",
            "fromversion": "5.5.0"
        },
        {
            "integrations": "Digital Shadows",
            "playbookID": "Digital Shadows - Test"
        },
        {
            "integrations": "Azure Compute v2",
            "playbookID": "Azure Compute - Test",
            "instance_names": "ms_azure_compute_dev"
        },
        {
            "integrations": "Azure Compute v2",
            "playbookID": "Azure Compute - Test",
            "instance_names": "ms_azure_compute_prod"
        },
        {
            "integrations": "Symantec Data Loss Prevention",
            "playbookID": "Symantec Data Loss Prevention - Test",
            "fromversion": "4.5.0"
        },
        {
            "integrations": "Lockpath KeyLight v2",
            "playbookID": "Keylight v2 - Test"
        },
        {
            "integrations": "Azure Security Center v2",
            "playbookID": "Azure SecurityCenter - Test",
            "instance_names": "ms_azure_sc_prod"
        },
        {
            "integrations": "Azure Security Center v2",
            "playbookID": "Azure SecurityCenter - Test",
            "instance_names": "ms_azure_sc_dev"
        },
        {
            "integrations": "Azure Security Center v2",
            "playbookID": "Azure SecurityCenter - Test",
            "instance_names": "ms_azure_sc_self_deployed"
        },
        {
            "integrations": "JsonWhoIs",
            "playbookID": "JsonWhoIs-Test"
        },
        {
            "integrations": "Maltiverse",
            "playbookID": "Maltiverse Test"
        },
        {
            "integrations": "MicrosoftGraphMail",
            "playbookID": "MicrosoftGraphMail-Test",
            "instance_names": "ms_graph_mail_dev"
        },
        {
            "integrations": "MicrosoftGraphMail",
            "playbookID": "MicrosoftGraphMail-Test",
            "instance_names": "ms_graph_mail_dev_no_oproxy"
        },
        {
            "integrations": "MicrosoftGraphMail",
            "playbookID": "MicrosoftGraphMail-Test",
            "instance_names": "ms_graph_mail_prod"
        },
        {
            "integrations": "CloudShark",
            "playbookID": "CloudShark - Test Playbook"
        },
        {
            "integrations": "Google Vision AI",
            "playbookID": "Google Vision API - Test"
        },
        {
            "integrations": "nmap",
            "playbookID": "Nmap - Test",
            "fromversion": "5.0.0"
        },
        {
            "integrations": "AutoFocus V2",
            "playbookID": "Autofocus Query Samples, Sessions and Tags Test Playbook",
            "fromversion": "4.5.0",
            "timeout": 1000
        },
        {
            "integrations": "HelloWorld",
            "playbookID": "HelloWorld-Test",
            "fromversion": "5.0.0"
        },
        {
            "integrations": "HelloWorld",
            "playbookID": "HelloWorld_Scan-Test",
            "fromversion": "5.0.0",
            "timeout": 400
        },
        {
            "integrations": "ThreatQ v2",
            "playbookID": "ThreatQ - Test",
            "fromversion": "4.5.0"
        },
        {
            "integrations": "AttackIQFireDrill",
            "playbookID": "AttackIQ - Test"
        },
        {
            "integrations": "PhishLabs IOC EIR",
            "playbookID": "PhishlabsIOC_EIR-Test"
        },
        {
            "integrations": "Amazon DynamoDB",
            "playbookID": "AWS_DynamoDB-Test"
        },
        {
            "integrations": "PhishLabs IOC DRP",
            "playbookID": "PhishlabsIOC_DRP-Test"
        },
        {
            "playbookID": "Create Phishing Classifier V2 ML Test",
            "timeout": 60000,
            "fromversion": "4.5.0"
        },
        {
            "integrations": "ZeroFox",
            "playbookID": "ZeroFox-Test",
            "fromversion": "4.1.0"
        },
        {
            "integrations": "AlienVault OTX v2",
            "playbookID": "Alienvault_OTX_v2 - Test"
        },
        {
            "integrations": "AWS - CloudWatchLogs",
            "playbookID": "AWS - CloudWatchLogs Test Playbook",
            "fromversion": "5.0.0"
        },
        {
            "integrations": "SlackV2",
            "playbookID": "Slack Test Playbook",
            "timeout": 400,
            "pid_threshold": 5,
            "fromversion": "5.0.0"
        },
        {
            "integrations": "Cortex XDR - IR",
            "playbookID": "Test XDR Playbook",
            "fromversion": "4.1.0"
        },
        {
            "integrations": "Cortex XDR - IOC",
            "playbookID": "Cortex XDR - IOC - Test",
            "fromversion": "5.5.0",
            "timeout": 1200
        },
        {
            "integrations": "Cloaken",
            "playbookID": "Cloaken-Test"
        },
        {
            "integrations": "Uptycs",
            "playbookID": "TestUptycs"
        },
        {
            "integrations": "ThreatX",
            "playbookID": "ThreatX-test",
            "timeout": 600
        },
        {
            "integrations": "Akamai WAF SIEM",
            "playbookID": "Akamai_WAF_SIEM-Test"
        },
        {
            "integrations": "Cofense Triage v2",
            "playbookID": "Cofense Triage v2 Test"
        },
        {
            "integrations": "Akamai WAF",
            "playbookID": "Akamai_WAF-Test"
        },
        {
            "integrations": "Minerva Labs Anti-Evasion Platform",
            "playbookID": "Minerva Test playbook"
        },
        {
            "integrations": "abuse.ch SSL Blacklist Feed",
            "playbookID": "SSL Blacklist test",
            "fromversion": "5.5.0"
        },
        {
            "integrations": "CheckPhish",
            "playbookID": "CheckPhish-Test"
        },
        {
            "integrations": "Symantec Management Center",
            "playbookID": "SymantecMC_TestPlaybook"
        },
        {
            "integrations": "Looker",
            "playbookID": "Test-Looker"
        },
        {
            "integrations": "Vertica",
            "playbookID": "Vertica Test"
        },
        {
            "integrations": "Server Message Block (SMB)",
            "playbookID": "SMB test"
        },
        {
            "playbookID": "ConvertFile-Test",
            "fromversion": "4.5.0"
        },
        {
            "playbookID": "TestAwsEC2GetPublicSGRules-Test"
        },
        {
            "integrations": "RSA NetWitness Packets and Logs",
            "playbookID": "rsa_packets_and_logs_test"
        },
        {
            "playbookID": "CheckpointFW-test",
            "integrations": "Check Point"
        },
        {
            "playbookID": "RegPathReputationBasicLists_test"
        },
        {
            "playbookID": "EmailDomainSquattingReputation-Test"
        },
        {
            "playbookID": "RandomStringGenerateTest"
        },
        {
            "playbookID": "playbook-checkEmailAuthenticity-test"
        },
        {
            "playbookID": "HighlightWords_Test"
        },
        {
            "integrations": "Pentera",
            "playbookID": "Pcysys-Test"
        },
        {
            "integrations": "Pentera",
            "playbookID": "Pentera Run Scan and Create Incidents - Test"
        },
        {
            "playbookID": "StringContainsArray_test"
        },
        {
            "integrations": "Fidelis Elevate Network",
            "playbookID": "Fidelis-Test"
        },
        {
            "integrations": "AWS - ACM",
            "playbookID": "ACM-Test"
        },
        {
            "integrations": "Thinkst Canary",
            "playbookID": "CanaryTools Test"
        },
        {
            "integrations": "ThreatMiner",
            "playbookID": "ThreatMiner-Test"
        },
        {
            "playbookID": "StixCreator-Test"
        },
        {
            "playbookID": "CompareIncidentsLabels-test-playbook"
        },
        {
            "integrations": "Have I Been Pwned? V2",
            "playbookID": "Pwned v2 test"
        },
        {
            "integrations": "Alexa Rank Indicator",
            "playbookID": "Alexa Test Playbook"
        },
        {
            "playbookID": "UnEscapeURL-Test"
        },
        {
            "playbookID": "UnEscapeIPs-Test"
        },
        {
            "playbookID": "ExtractDomainFromUrlAndEmail-Test"
        },
        {
            "playbookID": "ConvertKeysToTableFieldFormat_Test"
        },
        {
            "integrations": "CVE Search v2",
            "playbookID": "CVE Search v2 - Test"
        },
        {
            "integrations": "CVE Search v2",
            "playbookID": "cveReputation Test"
        },
        {
            "integrations": "HashiCorp Vault",
            "playbookID": "hashicorp_test",
            "fromversion": "5.0.0"
        },
        {
            "integrations": "AWS - Athena - Beta",
            "playbookID": "Beta-Athena-Test"
        },
        {
            "integrations": "BeyondTrust Password Safe",
            "playbookID": "BeyondTrust-Test"
        },
        {
            "integrations": "Dell Secureworks",
            "playbookID": "secureworks_test"
        },
        {
            "integrations": "ServiceNow v2",
            "playbookID": "servicenow_test_v2"
        },
        {
            "playbookID": "Create ServiceNow Ticket and Mirror Test",
            "integrations": "ServiceNow v2",
            "fromversion": "6.0.0"
        },
        {
            "playbookID": "Create ServiceNow Ticket and State Polling Test",
            "integrations": "ServiceNow v2",
            "fromversion": "6.0.0",
            "timeout": 500
        },
        {
            "integrations": "ExtraHop v2",
            "playbookID": "ExtraHop_v2-Test"
        },
        {
            "playbookID": "Test CommonServer"
        },
        {
            "playbookID": "Test-debug-mode",
            "fromversion": "5.0.0"
        },
        {
            "integrations": "CIRCL",
            "playbookID": "CirclIntegrationTest"
        },
        {
            "integrations": "MISP V2",
            "playbookID": "MISP V2 Test"
        },
        {
            "playbookID": "test-LinkIncidentsWithRetry"
        },
        {
            "playbookID": "CopyContextToFieldTest"
        },
        {
            "integrations": "OTRS",
            "playbookID": "OTRS Test",
            "fromversion": "4.1.0"
        },
        {
            "integrations": "Attivo Botsink",
            "playbookID": "AttivoBotsinkTest"
        },
        {
            "integrations": "FortiGate",
            "playbookID": "Fortigate Test"
        },
        {
            "playbookID": "FormattedDateToEpochTest"
        },
        {
            "integrations": "SNDBOX",
            "playbookID": "SNDBOX_Test",
            "timeout": 1000
        },
        {
            "integrations": "SNDBOX",
            "playbookID": "Detonate File - SNDBOX - Test",
            "timeout": 1000,
            "nightly": true
        },
        {
            "integrations": "VxStream",
            "playbookID": "Detonate File - HybridAnalysis - Test",
            "timeout": 2400
        },
        {
            "playbookID": "WordTokenizeTest",
            "toversion": "4.5.9"
        },
        {
            "integrations": "QRadar",
            "playbookID": "test playbook - QRadarCorrelations",
            "timeout": 1000,
            "fromversion": "5.0.0"
        },
        {
            "integrations": "Awake Security",
            "playbookID": "awake_security_test_pb"
        },
        {
            "integrations": "Tenable.sc",
            "playbookID": "tenable-sc-test",
            "timeout": 240,
            "nightly": true
        },
        {
            "integrations": "MimecastV2",
            "playbookID": "Mimecast test"
        },
        {
            "playbookID": "CreateEmailHtmlBody_test_pb",
            "fromversion": "4.1.0"
        },
        {
            "playbookID": "ReadPDFFileV2-Test",
            "timeout": 1000
        },
        {
            "playbookID": "JSONtoCSV-Test"
        },
        {
            "integrations": "Generic SQL",
            "playbookID": "generic-sql",
            "instance_names": "mysql instance",
            "fromversion": "5.0.0"
        },
        {
            "integrations": "Generic SQL",
            "playbookID": "generic-sql",
            "instance_names": "postgreSQL instance",
            "fromversion": "5.0.0"
        },
        {
            "integrations": "Generic SQL",
            "playbookID": "generic-sql",
            "instance_names": "Microsoft SQL instance",
            "fromversion": "5.0.0"
        },
        {
            "integrations": "Generic SQL",
            "playbookID": "generic-sql-oracle",
            "instance_names": "Oracle instance",
            "fromversion": "5.0.0"
        },
        {
            "integrations": "Generic SQL",
            "playbookID": "generic-sql-mssql-encrypted-connection",
            "instance_names": "Microsoft SQL instance using encrypted connection",
            "fromversion": "5.0.0"
        },
        {
            "integrations": "Panorama",
            "instance_names": "palo_alto_firewall_9.0",
            "playbookID": "Panorama Query Logs - Test",
            "fromversion": "5.5.0",
            "timeout": 1500,
            "nightly": true
        },
        {
            "integrations": "Panorama",
            "instance_names": "palo_alto_firewall",
            "playbookID": "palo_alto_firewall_test_pb",
            "fromversion": "5.5.0",
            "timeout": 1000,
            "nightly": true
        },
        {
            "integrations": "Panorama",
            "instance_names": "palo_alto_firewall_9.0",
            "playbookID": "palo_alto_firewall_test_pb",
            "fromversion": "5.5.0",
            "timeout": 1000,
            "nightly": true
        },
        {
            "integrations": "Panorama",
            "instance_names": "palo_alto_panorama",
            "playbookID": "palo_alto_panorama_test_pb",
            "fromversion": "5.5.0",
            "timeout": 1000,
            "nightly": true
        },
        {
            "integrations": "Panorama",
            "instance_names": "palo_alto_panorama_9.0",
            "playbookID": "palo_alto_panorama_test_pb",
            "fromversion": "5.5.0",
            "timeout": 1000,
            "nightly": true
        },
        {
            "integrations": "Panorama",
            "instance_names": "palo_alto_firewall_9.0",
            "playbookID": "PAN-OS URL Filtering enrichment - Test"
        },
        {
            "integrations": "Panorama",
            "instance_names": "panorama_instance_best_practice",
            "playbookID": "Panorama Best Practise - Test"
        },
        {
            "integrations": "Tenable.io",
            "playbookID": "Tenable.io test"
        },
        {
            "playbookID": "URLDecode-Test"
        },
        {
            "playbookID": "GetTime-Test"
        },
        {
            "playbookID": "GetTime-ObjectVsStringTest"
        },
        {
            "integrations": "Tenable.io",
            "playbookID": "Tenable.io Scan Test",
            "nightly": true,
            "timeout": 900
        },
        {
            "integrations": "Tenable.sc",
            "playbookID": "tenable-sc-scan-test",
            "nightly": true,
            "timeout": 600
        },
        {
            "integrations": "google-vault",
            "playbookID": "Google-Vault-Generic-Test",
            "nightly": true,
            "timeout": 3600,
            "memory_threshold": 130
        },
        {
            "integrations": "google-vault",
            "playbookID": "Google_Vault-Search_And_Display_Results_test",
            "nightly": true,
            "memory_threshold": 130,
            "timeout": 3600
        },
        {
            "playbookID": "Luminate-TestPlaybook",
            "integrations": "Luminate"
        },
        {
            "integrations": "MxToolBox",
            "playbookID": "MxToolbox-test"
        },
        {
            "integrations": "Nessus",
            "playbookID": "Nessus - Test"
        },
        {
            "playbookID": "Palo Alto Networks - Malware Remediation Test",
            "fromversion": "4.5.0"
        },
        {
            "playbookID": "SumoLogic-Test",
            "integrations": "SumoLogic",
            "fromversion": "4.1.0"
        },
        {
            "playbookID": "ParseEmailFiles-test"
        },
        {
            "playbookID": "PAN-OS - Block IP and URL - External Dynamic List v2 Test",
            "integrations": [
                "Panorama",
                "palo_alto_networks_pan_os_edl_management"
            ],
            "instance_names": "palo_alto_firewall_9.0",
            "fromversion": "4.0.0"
        },
        {
            "playbookID": "Test_EDL",
            "integrations": "EDL",
            "fromversion": "5.5.0"
        },
        {
            "playbookID": "Test_export_indicators_service",
            "integrations": "ExportIndicators",
            "fromversion": "5.5.0"
        },
        {
            "playbookID": "PAN-OS - Block IP - Custom Block Rule Test",
            "integrations": "Panorama",
            "instance_names": "palo_alto_panorama",
            "fromversion": "4.0.0"
        },
        {
            "playbookID": "PAN-OS - Block IP - Static Address Group Test",
            "integrations": "Panorama",
            "instance_names": "palo_alto_panorama",
            "fromversion": "4.0.0"
        },
        {
            "playbookID": "PAN-OS - Block URL - Custom URL Category Test",
            "integrations": "Panorama",
            "instance_names": "palo_alto_panorama",
            "fromversion": "4.0.0"
        },
        {
            "playbookID": "Endpoint Malware Investigation - Generic - Test",
            "integrations": [
                "Traps",
                "Cylance Protect v2",
                "Demisto REST API"
            ],
            "fromversion": "5.0.0",
            "timeout": 1200
        },
        {
            "playbookID": "ParseExcel-test"
        },
        {
            "playbookID": "Detonate File - No Files test"
        },
        {
            "integrations": "SentinelOne V2",
            "playbookID": "SentinelOne V2 - test"
        },
        {
            "integrations": "InfoArmor VigilanteATI",
            "playbookID": "InfoArmorVigilanteATITest"
        },
        {
            "integrations": "IntSights",
            "instance_names": "intsights_standard_account",
            "playbookID": "IntSights Test",
            "nightly": true
        },
        {
            "integrations": "IntSights",
            "playbookID": "IntSights Mssp Test",
            "instance_names": "intsights_mssp_account",
            "nightly": true
        },
        {
            "integrations": "dnstwist",
            "playbookID": "dnstwistTest"
        },
        {
            "integrations": "BitDam",
            "playbookID": "Detonate File - BitDam Test"
        },
        {
            "integrations": "Threat Grid",
            "playbookID": "Test-Detonate URL - ThreatGrid",
            "timeout": 600
        },
        {
            "integrations": "Threat Grid",
            "playbookID": "ThreatGridTest",
            "timeout": 600
        },
        {
            "integrations": [
                "Palo Alto Minemeld",
                "Panorama"
            ],
            "instance_names": "palo_alto_firewall",
            "playbookID": "block_indicators_-_generic_-_test"
        },
        {
            "integrations": "Signal Sciences WAF",
            "playbookID": "SignalSciences-Test"
        },
        {
            "integrations": "RTIR",
            "playbookID": "RTIR Test"
        },
        {
            "integrations": "RedCanary",
            "playbookID": "RedCanaryTest",
            "nightly": true
        },
        {
            "integrations": "Devo",
            "playbookID": "Devo test",
            "timeout": 500
        },
        {
            "playbookID": "URL Enrichment - Generic v2 - Test",
            "integrations": [
                "Rasterize",
                "VirusTotal - Private API"
            ],
            "instance_names": "virus_total_private_api_general",
            "timeout": 500,
            "pid_threshold": 12
        },
        {
            "playbookID": "CutTransformerTest"
        },
        {
            "playbookID": "Default - Test",
            "integrations": [
                "ThreatQ v2",
                "Demisto REST API"
            ],
            "fromversion": "5.0.0"
        },
        {
            "integrations": "SCADAfence CNM",
            "playbookID": "SCADAfence_test"
        },
        {
            "integrations": "ProtectWise",
            "playbookID": "Protectwise-Test"
        },
        {
            "integrations": "WhatsMyBrowser",
            "playbookID": "WhatsMyBrowser-Test"
        },
        {
            "integrations": "BigFix",
            "playbookID": "BigFixTest"
        },
        {
            "integrations": "Lastline v2",
            "playbookID": "Lastline v2 - Test",
            "nightly": true
        },
        {
            "integrations": "McAfee DXL",
            "playbookID": "McAfee DXL - Test"
        },
        {
            "playbookID": "TextFromHTML_test_playbook"
        },
        {
            "playbookID": "PortListenCheck-test"
        },
        {
            "integrations": "ThreatExchange",
            "playbookID": "ThreatExchange-test"
        },
        {
            "integrations": "Joe Security",
            "playbookID": "JoeSecurityTestPlaybook",
            "timeout": 500,
            "nightly": true
        },
        {
            "integrations": "Joe Security",
            "playbookID": "JoeSecurityTestDetonation",
            "timeout": 2000,
            "nightly": true
        },
        {
            "integrations": "WildFire-v2",
            "playbookID": "Wildfire Test"
        },
        {
            "integrations": "WildFire-v2",
            "playbookID": "Detonate URL - WildFire-v2 - Test"
        },
        {
            "integrations": "WildFire-v2",
            "playbookID": "Detonate URL - WildFire v2.1 - Test"
        },
        {
            "integrations": "GRR",
            "playbookID": "GRR Test",
            "nightly": true
        },
        {
            "integrations": "VirusTotal",
            "instance_names": "virus_total_general",
            "playbookID": "virusTotal-test-playbook",
            "timeout": 1400,
            "nightly": true
        },
        {
            "integrations": "VirusTotal",
            "instance_names": "virus_total_preferred_vendors",
            "playbookID": "virusTotaI-test-preferred-vendors",
            "timeout": 1400,
            "nightly": true
        },
        {
            "integrations": "Preempt",
            "playbookID": "Preempt Test"
        },
        {
            "integrations": "Gmail",
            "playbookID": "get_original_email_-_gmail_-_test"
        },
        {
            "integrations": [
                "Gmail Single User",
                "Gmail"
            ],
            "playbookID": "Gmail Single User - Test",
            "fromversion": "4.5.0"
        },
        {
            "integrations": "EWS v2",
            "playbookID": "get_original_email_-_ews-_test",
            "instance_names": "ewv2_regular"
        },
        {
            "integrations": [
                "EWS v2",
                "EWS Mail Sender"
            ],
            "playbookID": "EWS search-mailbox test",
            "instance_names": "ewv2_regular",
            "timeout": 300
        },
        {
            "integrations": "PagerDuty v2",
            "playbookID": "PagerDuty Test"
        },
        {
            "playbookID": "test_delete_context"
        },
        {
            "playbookID": "DeleteContext-auto-test"
        },
        {
            "playbookID": "GmailTest",
            "integrations": "Gmail"
        },
        {
            "playbookID": "Gmail Convert Html Test",
            "integrations": "Gmail"
        },
        {
            "playbookID": "reputations.json Test",
            "toversion": "5.0.0"
        },
        {
            "playbookID": "Indicators reputation-.json Test",
            "fromversion": "5.5.0"
        },
        {
            "playbookID": "Test IP Indicator Fields",
            "fromversion": "5.0.0"
        },
        {
            "playbookID": "Dedup - Generic v2 - Test",
            "fromversion": "5.0.0"
        },
        {
            "playbookID": "TestDedupIncidentsPlaybook"
        },
        {
            "playbookID": "TestDedupIncidentsByName"
        },
        {
            "integrations": "McAfee Advanced Threat Defense",
            "playbookID": "Test Playbook McAfee ATD",
            "timeout": 700
        },
        {
            "playbookID": "stripChars - Test"
        },
        {
            "integrations": "McAfee Advanced Threat Defense",
            "playbookID": "Test Playbook McAfee ATD Upload File"
        },
        {
            "playbookID": "exporttocsv_script_test"
        },
        {
            "playbookID": "Set - Test"
        },
        {
            "integrations": "Intezer v2",
            "playbookID": "Intezer Testing v2",
            "fromversion": "4.1.0",
            "timeout": 600
        },
        {
            "integrations": "FalconIntel",
            "playbookID": "CrowdStrike Falcon Intel v2"
        },
        {
            "integrations": [
                "Mail Sender (New)",
                "Gmail"
            ],
            "playbookID": "Mail Sender (New) Test",
            "instance_names": [
                "Mail_Sender_(New)_STARTTLS"
            ]
        },
        {
            "integrations": [
                "Mail Sender (New)",
                "Gmail"
            ],
            "playbookID": "Mail Sender (New) Test",
            "instance_names": [
                "Mail_Sender_(New)_SSL/TLS"
            ]
        },
        {
            "playbookID": "buildewsquery_test"
        },
        {
            "integrations": "Rapid7 Nexpose",
            "playbookID": "nexpose_test",
            "timeout": 240
        },
        {
            "playbookID": "GetIndicatorDBotScore Test"
        },
        {
            "integrations": "EWS Mail Sender",
            "playbookID": "EWS Mail Sender Test"
        },
        {
            "integrations": [
                "EWS Mail Sender",
                "Rasterize"
            ],
            "playbookID": "EWS Mail Sender Test 2"
        },
        {
            "playbookID": "decodemimeheader_-_test"
        },
        {
            "playbookID": "test_url_regex"
        },
        {
            "integrations": "Skyformation",
            "playbookID": "TestSkyformation"
        },
        {
            "integrations": "okta",
            "playbookID": "okta_test_playbook",
            "timeout": 240
        },
        {
            "integrations": "Okta v2",
            "playbookID": "OktaV2-Test",
            "nightly": true,
            "timeout": 300
        },
        {
            "playbookID": "Test filters & transformers scripts"
        },
        {
            "integrations": "Salesforce",
            "playbookID": "SalesforceTestPlaybook"
        },
        {
            "integrations": "McAfee ESM v2",
            "instance_names": "v10.2.0",
            "playbookID": "McAfee ESM v2 - Test",
            "fromversion": "5.0.0"
        },
        {
            "integrations": "McAfee ESM v2",
            "instance_names": "v10.3.0",
            "playbookID": "McAfee ESM v2 - Test",
            "fromversion": "5.0.0"
        },
        {
            "integrations": "McAfee ESM v2",
            "instance_names": "v11.3",
            "playbookID": "McAfee ESM v2 (v11.3) - Test",
            "fromversion": "5.0.0",
            "timeout": 300
        },
        {
            "integrations": "McAfee ESM v2",
            "instance_names": "v10.2.0",
            "playbookID": "McAfee ESM Watchlists - Test",
            "fromversion": "5.0.0"
        },
        {
            "integrations": "McAfee ESM v2",
            "instance_names": "v10.3.0",
            "playbookID": "McAfee ESM Watchlists - Test",
            "fromversion": "5.0.0"
        },
        {
            "integrations": "McAfee ESM v2",
            "instance_names": "v11.3",
            "playbookID": "McAfee ESM Watchlists - Test",
            "fromversion": "5.0.0"
        },
        {
            "integrations": "GoogleSafeBrowsing",
            "playbookID": "Google Safe Browsing Test",
            "timeout": 240,
            "fromversion": "5.0.0"
        },
        {
            "integrations": "EWS v2",
            "playbookID": "EWSv2_empty_attachment_test",
            "instance_names": "ewv2_regular"
        },
        {
            "integrations": "EWS v2",
            "playbookID": "EWS Public Folders Test",
            "instance_names": "ewv2_regular"
        },
        {
            "integrations": "Symantec Endpoint Protection V2",
            "playbookID": "SymantecEndpointProtection_Test"
        },
        {
            "integrations": "carbonblackprotection",
            "playbookID": "search_endpoints_by_hash_-_carbon_black_protection_-_test",
            "timeout": 500
        },
        {
            "playbookID": "Process Email - Generic - Test - Incident Starter",
            "fromversion": "6.0.0",
            "integrations": "Rasterize",
            "timeout": 240
        },
        {
            "integrations": "FalconHost",
            "playbookID": "search_endpoints_by_hash_-_crowdstrike_-_test",
            "timeout": 500
        },
        {
            "integrations": "FalconHost",
            "playbookID": "CrowdStrike Endpoint Enrichment - Test"
        },
        {
            "integrations": "FalconHost",
            "playbookID": "FalconHost Test"
        },
        {
            "integrations": "CrowdstrikeFalcon",
            "playbookID": "Test - CrowdStrike Falcon",
            "fromversion": "4.1.0"
        },
        {
            "playbookID": "ExposeIncidentOwner-Test"
        },
        {
            "integrations": "google",
            "playbookID": "GsuiteTest"
        },
        {
            "integrations": "OpenPhish",
            "playbookID": "OpenPhish Test Playbook"
        },
        {
            "integrations": "RSA Archer",
            "playbookID": "Archer-Test-Playbook",
            "nightly": true
        },
        {
            "integrations": "jira-v2",
            "playbookID": "Jira-v2-Test",
            "timeout": 500
        },
        {
            "integrations": "ipinfo",
            "playbookID": "IPInfoTest"
        },
        {
            "playbookID": "VerifyHumanReadableFormat"
        },
        {
            "playbookID": "strings-test"
        },
        {
            "playbookID": "TestCommonPython",
            "timeout": 500
        },
        {
            "playbookID": "TestFileCreateAndUpload"
        },
        {
            "playbookID": "TestIsValueInArray"
        },
        {
            "playbookID": "TestStringReplace"
        },
        {
            "playbookID": "TestHttpPlaybook"
        },
        {
            "integrations": "SplunkPy",
            "playbookID": "SplunkPy parse-raw - Test",
            "instance_names": "use_default_handler"
        },
        {
            "integrations": "SplunkPy",
            "playbookID": "SplunkPy-Test-V2",
            "memory_threshold": 500,
            "instance_names": "use_default_handler"
        },
        {
            "integrations": "SplunkPy",
            "playbookID": "Splunk-Test",
            "memory_threshold": 200,
            "instance_names": "use_default_handler"
        },
        {
            "integrations": "SplunkPy",
            "playbookID": "SplunkPySearch_Test",
            "memory_threshold": 200,
            "instance_names": "use_default_handler"
        },
        {
            "integrations": "SplunkPy",
            "playbookID": "SplunkPy KV commands",
            "memory_threshold": 200,
            "instance_names": "use_default_handler"
        },
        {
            "integrations": "SplunkPy",
            "playbookID": "SplunkPy-Test-V2",
            "memory_threshold": 500,
            "instance_names": "use_python_requests_handler"
        },
        {
            "integrations": "SplunkPy",
            "playbookID": "Splunk-Test",
            "memory_threshold": 500,
            "instance_names": "use_python_requests_handler"
        },
        {
            "integrations": "SplunkPy",
            "playbookID": "SplunkPySearch_Test",
            "memory_threshold": 200,
            "instance_names": "use_python_requests_handler"
        },
        {
            "integrations": "SplunkPy",
            "playbookID": "SplunkPy KV commands",
            "memory_threshold": 200,
            "instance_names": "use_python_requests_handler"
        },
        {
            "integrations": "McAfee NSM",
            "playbookID": "McAfeeNSMTest",
            "timeout": 400,
            "nightly": true
        },
        {
            "integrations": "PhishTank",
            "playbookID": "PhishTank Testing"
        },
        {
            "integrations": "McAfee Web Gateway",
            "playbookID": "McAfeeWebGatewayTest",
            "timeout": 500
        },
        {
            "integrations": "TCPIPUtils",
            "playbookID": "TCPUtils-Test"
        },
        {
            "playbookID": "listExecutedCommands-Test"
        },
        {
            "integrations": "AWS - Lambda",
            "playbookID": "AWS-Lambda-Test (Read-Only)"
        },
        {
            "integrations": "Service Manager",
            "playbookID": "TestHPServiceManager",
            "timeout": 400
        },
        {
            "playbookID": "LanguageDetect-Test",
            "timeout": 300
        },
        {
            "integrations": "Forcepoint",
            "playbookID": "forcepoint test",
            "timeout": 500,
            "nightly": true
        },
        {
            "playbookID": "GeneratePassword-Test"
        },
        {
            "playbookID": "ZipFile-Test"
        },
        {
            "playbookID": "UnzipFile-Test"
        },
        {
            "playbookID": "Test-IsMaliciousIndicatorFound",
            "fromversion": "5.0.0"
        },
        {
            "playbookID": "TestExtractHTMLTables"
        },
        {
            "integrations": "carbonblackliveresponse",
            "playbookID": "Carbon Black Live Response Test",
            "nightly": true,
            "fromversion": "5.0.0"
        },
        {
            "integrations": "urlscan.io",
            "playbookID": "urlscan_malicious_Test",
            "timeout": 500
        },
        {
            "integrations": "EWS v2",
            "playbookID": "pyEWS_Test",
            "instance_names": "ewv2_regular"
        },
        {
            "integrations": "EWS v2",
            "playbookID": "pyEWS_Test",
            "instance_names": "ewsv2_separate_process"
        },
        {
            "integrations": "remedy_sr_beta",
            "playbookID": "remedy_sr_test_pb"
        },
        {
            "integrations": "Netskope",
            "playbookID": "Netskope Test"
        },
        {
            "integrations": "Cylance Protect v2",
            "playbookID": "Cylance Protect v2 Test"
        },
        {
            "integrations": "ReversingLabs Titanium Cloud",
            "playbookID": "ReversingLabsTCTest"
        },
        {
            "integrations": "ReversingLabs A1000",
            "playbookID": "ReversingLabsA1000Test"
        },
        {
            "integrations": "Demisto Lock",
            "playbookID": "DemistoLockTest"
        },
        {
            "playbookID": "test-domain-indicator",
            "timeout": 400
        },
        {
            "playbookID": "Cybereason Test",
            "integrations": "Cybereason",
            "timeout": 1200,
            "fromversion": "4.1.0"
        },
        {
            "integrations": "VirusTotal - Private API",
            "instance_names": "virus_total_private_api_general",
            "playbookID": "File Enrichment - Virus Total Private API Test",
            "nightly": true
        },
        {
            "integrations": "VirusTotal - Private API",
            "instance_names": "virus_total_private_api_general",
            "playbookID": "virusTotalPrivateAPI-test-playbook",
            "timeout": 1400,
            "nightly": true,
            "pid_threshold": 12
        },
        {
            "integrations": [
                "VirusTotal - Private API",
                "VirusTotal"
            ],
            "playbookID": "vt-detonate test",
            "instance_names": [
                "virus_total_private_api_general",
                "virus_total_general"
            ],
            "timeout": 1400,
            "fromversion": "5.5.0",
            "nightly": true
        },
        {
            "integrations": "Cisco ASA",
            "playbookID": "Cisco ASA - Test Playbook"
        },
        {
            "integrations": "VirusTotal - Private API",
            "instance_names": "virus_total_private_api_preferred_vendors",
            "playbookID": "virusTotalPrivateAPI-test-preferred-vendors",
            "timeout": 1400,
            "nightly": true
        },
        {
            "integrations": "Cisco Meraki",
            "playbookID": "Cisco-Meraki-Test"
        },
        {
            "integrations": "Microsoft Defender Advanced Threat Protection",
            "playbookID": "Microsoft Defender Advanced Threat Protection - Test",
            "instance_names": "microsoft_defender_atp_prod"
        },
        {
            "integrations": "Microsoft Defender Advanced Threat Protection",
            "playbookID": "Microsoft Defender Advanced Threat Protection - Test",
            "instance_names": "microsoft_defender_atp_dev"
        },
        {
            "integrations": "Microsoft Defender Advanced Threat Protection",
            "playbookID": "Microsoft Defender Advanced Threat Protection - Test",
            "instance_names": "microsoft_defender_atp_dev_self_deployed"
        },
        {
            "integrations": "Microsoft Defender Advanced Threat Protection",
            "playbookID": "Microsoft Defender - ATP - Indicators Test",
            "instance_names": "microsoft_defender_atp_prod"
        },
        {
            "integrations": "Microsoft Defender Advanced Threat Protection",
            "playbookID": "Microsoft Defender - ATP - Indicators Test",
            "instance_names": "microsoft_defender_atp_dev"
        },
        {
            "integrations": "Microsoft Defender Advanced Threat Protection",
            "playbookID": "Microsoft Defender - ATP - Indicators Test",
            "instance_names": "microsoft_defender_atp_dev_self_deployed"
        },
        {
            "integrations": "Tanium",
            "playbookID": "Tanium Test Playbook",
            "nightly": true,
            "timeout": 1200,
            "pid_threshold": 10
        },
        {
            "integrations": "Recorded Future",
            "playbookID": "Recorded Future Test",
            "nightly": true
        },
        {
            "integrations": "Microsoft Graph",
            "playbookID": "Microsoft Graph Security Test",
            "instance_names": "ms_graph_security_dev"
        },
        {
            "integrations": "Microsoft Graph",
            "playbookID": "Microsoft Graph Security Test",
            "instance_names": "ms_graph_security_prod"
        },
        {
            "integrations": "Microsoft Graph User",
            "playbookID": "Microsoft Graph User - Test",
            "instance_names": "ms_graph_user_dev"
        },
        {
            "integrations": "Microsoft Graph User",
            "playbookID": "Microsoft Graph User - Test",
            "instance_names": "ms_graph_user_prod"
        },
        {
            "integrations": "Microsoft Graph Groups",
            "playbookID": "Microsoft Graph Groups - Test",
            "instance_names": "ms_graph_groups_dev"
        },
        {
            "integrations": "Microsoft Graph Groups",
            "playbookID": "Microsoft Graph Groups - Test",
            "instance_names": "ms_graph_groups_prod"
        },
        {
            "integrations": "Microsoft_Graph_Files",
            "playbookID": "test_MsGraphFiles",
            "instance_names": "ms_graph_files_dev",
            "fromversion": "5.0.0"
        },
        {
            "integrations": "Microsoft_Graph_Files",
            "playbookID": "test_MsGraphFiles",
            "instance_names": "ms_graph_files_prod",
            "fromversion": "5.0.0"
        },
        {
            "integrations": "Microsoft Graph Calendar",
            "playbookID": "Microsoft Graph Calendar - Test",
            "instance_names": "ms_graph_calendar_dev"
        },
        {
            "integrations": "Microsoft Graph Calendar",
            "playbookID": "Microsoft Graph Calendar - Test",
            "instance_names": "ms_graph_calendar_prod"
        },
        {
            "integrations": "Microsoft Graph Device Management",
            "playbookID": "MSGraph_DeviceManagement_Test",
            "instance_names": "ms_graph_device_management_oproxy_dev",
            "fromversion": "5.0.0"
        },
        {
            "integrations": "Microsoft Graph Device Management",
            "playbookID": "MSGraph_DeviceManagement_Test",
            "instance_names": "ms_graph_device_management_oproxy_prod",
            "fromversion": "5.0.0"
        },
        {
            "integrations": "Microsoft Graph Device Management",
            "playbookID": "MSGraph_DeviceManagement_Test",
            "instance_names": "ms_graph_device_management_self_deployed_prod",
            "fromversion": "5.0.0"
        },
        {
            "integrations": "RedLock",
            "playbookID": "RedLockTest",
            "nightly": true
        },
        {
            "integrations": "Symantec Messaging Gateway",
            "playbookID": "Symantec Messaging Gateway Test"
        },
        {
            "integrations": "ThreatConnect v2",
            "playbookID": "ThreatConnect v2 - Test",
            "fromversion": "5.0.0"
        },
        {
            "integrations": "VxStream",
            "playbookID": "VxStream Test",
            "nightly": true
        },
        {
            "integrations": "Cylance Protect",
            "playbookID": "get_file_sample_by_hash_-_cylance_protect_-_test",
            "timeout": 240
        },
        {
            "integrations": "Cylance Protect",
            "playbookID": "endpoint_enrichment_-_generic_test"
        },
        {
            "integrations": "QRadar",
            "playbookID": "test_Qradar",
            "fromversion": "5.5.0"
        },
        {
            "integrations": "QRadar_v2",
            "playbookID": "test_Qradar_v2",
            "fromversion": "6.0.0"
        },
        {
            "integrations": "VMware",
            "playbookID": "VMWare Test"
        },
        {
            "integrations": "Anomali ThreatStream",
            "playbookID": "Anomali_ThreatStream_Test"
        },
        {
            "integrations": "carbonblack-v2",
            "playbookID": "Carbon Black Response Test",
            "fromversion": "5.0.0"
        },
        {
            "integrations": "Cisco Umbrella Investigate",
            "playbookID": "Cisco Umbrella Test"
        },
        {
            "integrations": "icebrg",
            "playbookID": "Icebrg Test",
            "timeout": 500
        },
        {
            "integrations": "Symantec MSS",
            "playbookID": "SymantecMSSTest"
        },
        {
            "integrations": "Remedy AR",
            "playbookID": "Remedy AR Test"
        },
        {
            "integrations": "AWS - IAM",
            "playbookID": "d5cb69b1-c81c-4f27-8a40-3106c0cb2620"
        },
        {
            "integrations": "McAfee Active Response",
            "playbookID": "McAfee-MAR_Test",
            "timeout": 700
        },
        {
            "integrations": "McAfee Threat Intelligence Exchange",
            "playbookID": "McAfee-TIE Test",
            "timeout": 700
        },
        {
            "integrations": "ArcSight Logger",
            "playbookID": "ArcSight Logger test"
        },
        {
            "integrations": "ArcSight ESM v2",
            "playbookID": "ArcSight ESM v2 Test"
        },
        {
            "integrations": "ArcSight ESM v2",
            "playbookID": "test Arcsight - Get events related to the Case"
        },
        {
            "integrations": "XFE_v2",
            "playbookID": "Test_XFE_v2",
            "timeout": 500,
            "nightly": true
        },
        {
            "integrations": "McAfee Threat Intelligence Exchange",
            "playbookID": "search_endpoints_by_hash_-_tie_-_test",
            "timeout": 500
        },
        {
            "integrations": "iDefense",
            "playbookID": "iDefenseTest",
            "timeout": 300
        },
        {
            "integrations": "AbuseIPDB",
            "playbookID": "AbuseIPDB Test",
            "nightly": true
        },
        {
            "integrations": "AbuseIPDB",
            "playbookID": "AbuseIPDB PopulateIndicators Test",
            "nightly": true
        },
        {
            "integrations": "LogRhythm",
            "playbookID": "LogRhythm-Test-Playbook",
            "timeout": 200
        },
        {
            "integrations": "FireEye HX",
            "playbookID": "FireEye HX Test"
        },
        {
            "integrations": "FireEyeFeed",
            "playbookID": "playbook-FeedFireEye_test"
        },
        {
            "integrations": "Phish.AI",
            "playbookID": "PhishAi-Test"
        },
        {
            "integrations": "Phish.AI",
            "playbookID": "Test-Detonate URL - Phish.AI"
        },
        {
            "integrations": "Centreon",
            "playbookID": "Centreon-Test-Playbook"
        },
        {
            "playbookID": "ReadFile test"
        },
        {
            "integrations": "AlphaSOC Wisdom",
            "playbookID": "AlphaSOC-Wisdom-Test"
        },
        {
            "integrations": "carbonblack-v2",
            "playbookID": "CBFindIP - Test"
        },
        {
            "integrations": "Jask",
            "playbookID": "Jask_Test",
            "fromversion": "4.1.0"
        },
        {
            "integrations": "Qualys",
            "playbookID": "Qualys-Test"
        },
        {
            "integrations": "Whois",
            "playbookID": "whois_test",
            "fromversion": "4.1.0"
        },
        {
            "integrations": "RSA NetWitness Endpoint",
            "playbookID": "NetWitness Endpoint Test"
        },
        {
            "integrations": "Check Point Sandblast",
            "playbookID": "Sandblast_malicious_test"
        },
        {
            "playbookID": "TestMatchRegexV2"
        },
        {
            "integrations": "ActiveMQ",
            "playbookID": "ActiveMQ Test"
        },
        {
            "playbookID": "RegexGroups Test"
        },
        {
            "integrations": "Cisco ISE",
            "playbookID": "cisco-ise-test-playbook"
        },
        {
            "integrations": "RSA NetWitness v11.1",
            "playbookID": "RSA NetWitness Test"
        },
        {
            "playbookID": "ExifReadTest"
        },
        {
            "integrations": "Cuckoo Sandbox",
            "playbookID": "CuckooTest",
            "timeout": 700
        },
        {
            "integrations": "VxStream",
            "playbookID": "Test-Detonate URL - Crowdstrike",
            "timeout": 1200
        },
        {
            "playbookID": "Detonate File - Generic Test",
            "timeout": 500
        },
        {
            "integrations": [
                "Lastline v2",
                "WildFire-v2",
                "SNDBOX",
                "VxStream",
                "McAfee Advanced Threat Defense"
            ],
            "playbookID": "Detonate File - Generic Test",
            "timeout": 2400,
            "nightly": true
        },
        {
            "playbookID": "detonate_file_-_generic_test",
            "toversion": "3.6.0"
        },
        {
            "playbookID": "STIXParserTest"
        },
        {
            "playbookID": "VerifyJSON - Test",
            "fromversion": "5.5.0"
        },
        {
            "playbookID": "PowerShellCommon-Test",
            "fromversion": "5.5.0"
        },
        {
            "playbookID": "Detonate URL - Generic Test",
            "timeout": 2000,
            "nightly": true,
            "integrations": [
                "McAfee Advanced Threat Defense",
                "VxStream",
                "Lastline v2"
            ]
        },
        {
            "integrations": [
                "FalconHost",
                "McAfee Threat Intelligence Exchange",
                "carbonblackprotection",
                "carbonblack"
            ],
            "playbookID": "search_endpoints_by_hash_-_generic_-_test",
            "timeout": 500,
            "toversion": "4.4.9"
        },
        {
            "integrations": "Zscaler",
            "playbookID": "Zscaler Test",
            "nightly": true,
            "timeout": 500
        },
        {
            "playbookID": "DemistoUploadFileToIncident Test",
            "integrations": "Demisto REST API"
        },
        {
            "playbookID": "DemistoUploadFile Test",
            "integrations": "Demisto REST API"
        },
        {
            "playbookID": "MaxMind Test",
            "integrations": "MaxMind GeoIP2"
        },
        {
            "playbookID": "Test Sagemaker",
            "integrations": "AWS Sagemaker"
        },
        {
            "playbookID": "C2sec-Test",
            "integrations": "C2sec irisk",
            "fromversion": "5.0.0"
        },
        {
            "playbookID": "Phishing v2 - Test - Incident Starter",
            "fromversion": "6.0.0",
            "timeout": 1200,
            "nightly": true,
            "integrations": [
                "EWS Mail Sender",
                "Demisto REST API",
                "Rasterize"
            ],
            "memory_threshold": 115
        },
        {
            "playbookID": "Phishing - Core - Test - Incident Starter",
            "fromversion": "6.0.0",
            "timeout": 1700,
            "nightly": true,
            "integrations": [
                "EWS Mail Sender",
                "Demisto REST API",
                "Rasterize"
            ],
            "memory_threshold": 100
        },
        {
            "integrations": "duo",
            "playbookID": "DUO Test Playbook"
        },
        {
            "playbookID": "SLA Scripts - Test",
            "fromversion": "4.1.0"
        },
        {
            "playbookID": "PcapHTTPExtractor-Test"
        },
        {
            "playbookID": "Ping Test Playbook"
        },
        {
            "playbookID": "Active Directory Test",
            "integrations": "Active Directory Query v2",
            "instance_names": "active_directory_ninja"
        },
        {
            "playbookID": "AD v2 - debug-mode - Test",
            "integrations": "Active Directory Query v2",
            "instance_names": "active_directory_ninja",
            "fromversion": "5.0.0"
        },
        {
            "playbookID": "Docker Hardening Test",
            "fromversion": "5.0.0"
        },
        {
            "integrations": "Active Directory Query v2",
            "instance_names": "active_directory_ninja",
            "playbookID": "Active Directory Query V2 configuration with port"
        },
        {
            "integrations": "Active Directory Query v2",
            "instance_names": "active_directory_ninja",
            "playbookID": "Active Directory - ad-get-user limit check"
        },
        {
            "integrations": "mysql",
            "playbookID": "MySQL Test"
        },
        {
            "playbookID": "Email Address Enrichment - Generic v2.1 - Test",
            "integrations": "Active Directory Query v2",
            "instance_names": "active_directory_ninja"
        },
        {
            "integrations": "Cofense Intelligence",
            "playbookID": "Test - Cofense Intelligence",
            "timeout": 500
        },
        {
            "playbookID": "GDPRContactAuthorities Test"
        },
        {
            "integrations": "Google Resource Manager",
            "playbookID": "GoogleResourceManager-Test",
            "timeout": 500,
            "nightly": true
        },
        {
            "integrations": "SlashNext Phishing Incident Response",
            "playbookID": "SlashNextPhishingIncidentResponse-Test",
            "timeout": 500,
            "nightly": true
        },
        {
            "integrations": "Google Cloud Storage",
            "playbookID": "GCS - Test",
            "timeout": 500,
            "nightly": true,
            "memory_threshold": 80
        },
        {
            "integrations": "GooglePubSub",
            "playbookID": "GooglePubSub_Test",
            "nightly": true,
            "fromversion": "5.0.0"
        },
        {
            "playbookID": "Calculate Severity - Generic v2 - Test",
            "integrations": [
                "Palo Alto Minemeld",
                "Active Directory Query v2"
            ],
            "instance_names": "active_directory_ninja",
            "fromversion": "4.5.0"
        },
        {
            "integrations": "Freshdesk",
            "playbookID": "Freshdesk-Test",
            "timeout": 500,
            "nightly": true
        },
        {
            "playbookID": "Autoextract - Test",
            "fromversion": "4.1.0"
        },
        {
            "playbookID": "FilterByList - Test",
            "fromversion": "4.5.0"
        },
        {
            "playbookID": "Impossible Traveler - Test",
            "integrations": [
                "Ipstack",
                "ipinfo",
                "Rasterize",
                "Active Directory Query v2",
                "Demisto REST API"
            ],
            "instance_names": "active_directory_ninja",
            "fromversion": "5.0.0",
            "timeout": 700
        },
        {
            "playbookID": "Active Directory - Get User Manager Details - Test",
            "integrations": "Active Directory Query v2",
            "instance_names": "active_directory_80k",
            "fromversion": "4.5.0"
        },
        {
            "integrations": "Kafka V2",
            "playbookID": "Kafka Test"
        },
        {
            "playbookID": "File Enrichment - Generic v2 - Test",
            "instance_names": "virus_total_private_api_general",
            "integrations": [
                "VirusTotal - Private API",
                "Cylance Protect v2"
            ]
        },
        {
            "integrations": [
                "epo",
                "McAfee Active Response"
            ],
            "playbookID": "Endpoint data collection test",
            "timeout": 500
        },
        {
            "integrations": [
                "epo",
                "McAfee Active Response"
            ],
            "playbookID": "MAR - Endpoint data collection test",
            "timeout": 500
        },
        {
            "integrations": "DUO Admin",
            "playbookID": "DuoAdmin API test playbook",
            "fromversion": "5.0.0"
        },
        {
            "integrations": [
                "TAXII Server",
                "TAXIIFeed"
            ],
            "playbookID": "TAXII_Feed_Test",
            "fromversion": "5.5.0",
            "timeout": 300
        },
        {
            "integrations": "TAXII 2 Feed",
            "playbookID": "TAXII 2 Feed Test",
            "fromversion": "5.5.0"
        },
        {
            "integrations": "Traps",
            "playbookID": "Traps test",
            "timeout": 600
        },
        {
            "playbookID": "TestShowScheduledEntries"
        },
        {
            "playbookID": "Calculate Severity - Standard - Test",
            "integrations": "Palo Alto Minemeld",
            "fromversion": "4.5.0"
        },
        {
            "integrations": "Symantec Advanced Threat Protection",
            "playbookID": "Symantec ATP Test"
        },
        {
            "playbookID": "HTTPListRedirects - Test SSL"
        },
        {
            "playbookID": "HTTPListRedirects Basic Test"
        },
        {
            "playbookID": "CheckDockerImageAvailableTest"
        },
        {
            "playbookID": "ExtractDomainFromEmailTest"
        },
        {
            "playbookID": "Extract Indicators From File - Generic v2 - Test",
            "integrations": "Image OCR",
            "timeout": 300,
            "fromversion": "4.1.0",
            "toversion": "4.4.9"
        },
        {
            "playbookID": "Extract Indicators From File - Generic v2 - Test",
            "integrations": "Image OCR",
            "timeout": 350,
            "fromversion": "4.5.0"
        },
        {
            "playbookID": "Endpoint Enrichment - Generic v2.1 - Test",
            "integrations": [
                "FalconHost",
                "Cylance Protect v2",
                "carbonblack-v2",
                "epo",
                "Active Directory Query v2"
            ],
            "instance_names": "active_directory_ninja"
        },
        {
            "playbookID": "EmailReputationTest",
            "integrations": "Have I Been Pwned? V2"
        },
        {
            "integrations": "Symantec Deepsight Intelligence",
            "playbookID": "Symantec Deepsight Test"
        },
        {
            "playbookID": "ExtractDomainFromEmailTest"
        },
        {
            "playbookID": "Wait Until Datetime - Test",
            "fromversion": "4.5.0"
        },
        {
            "playbookID": "PAN OS EDL Management - Test",
            "integrations": "palo_alto_networks_pan_os_edl_management"
        },
        {
            "playbookID": "PAN-OS DAG Configuration Test",
            "integrations": "Panorama",
            "instance_names": "palo_alto_panorama_9.0",
            "timeout": 1500
        },
        {
            "playbookID": "PAN-OS Create Or Edit Rule Test",
            "integrations": "Panorama",
            "instance_names": "palo_alto_panorama_9.0",
            "timeout": 1000
        },
        {
            "playbookID": "PAN-OS EDL Setup v3 Test",
            "integrations": [
                "Panorama",
                "palo_alto_networks_pan_os_edl_management"
            ],
            "instance_names": "palo_alto_firewall_9.0",
            "timeout": 300
        },
        {
            "integrations": "Snowflake",
            "playbookID": "Snowflake-Test"
        },
        {
            "playbookID": "Account Enrichment - Generic v2.1 - Test",
            "integrations": "Active Directory Query v2",
            "instance_names": "active_directory_ninja"
        },
        {
            "integrations": "Cisco Umbrella Investigate",
            "playbookID": "Domain Enrichment - Generic v2 - Test"
        },
        {
            "integrations": "Google BigQuery",
            "playbookID": "Google BigQuery Test"
        },
        {
            "integrations": "Zoom",
            "playbookID": "Zoom_Test"
        },
        {
            "playbookID": "IP Enrichment - Generic v2 - Test",
            "integrations": "Threat Crowd",
            "fromversion": "4.1.0"
        },
        {
            "integrations": "Cherwell",
            "playbookID": "Cherwell Example Scripts - test"
        },
        {
            "integrations": "Cherwell",
            "playbookID": "Cherwell - test"
        },
        {
            "integrations": "CarbonBlackProtectionV2",
            "playbookID": "Carbon Black Enterprise Protection V2 Test"
        },
        {
            "integrations": "Active Directory Query v2",
            "instance_names": "active_directory_ninja",
            "playbookID": "Test ADGetUser Fails with no instances 'Active Directory Query' (old version)"
        },
        {
            "integrations": "ANYRUN",
            "playbookID": "ANYRUN-Test"
        },
        {
            "integrations": "ANYRUN",
            "playbookID": "Detonate File - ANYRUN - Test"
        },
        {
            "integrations": "ANYRUN",
            "playbookID": "Detonate URL - ANYRUN - Test"
        },
        {
            "integrations": "Netcraft",
            "playbookID": "Netcraft test"
        },
        {
            "integrations": "EclecticIQ Platform",
            "playbookID": "EclecticIQ Test"
        },
        {
            "playbookID": "FormattingPerformance - Test",
            "fromversion": "5.0.0"
        },
        {
            "integrations": "AWS - EC2",
            "playbookID": "AWS - EC2 Test Playbook",
            "fromversion": "5.0.0",
            "memory_threshold": 75
        },
        {
            "integrations": "AWS - EC2",
            "playbookID": "d66e5f86-e045-403f-819e-5058aa603c32"
        },
        {
            "integrations": "ANYRUN",
            "playbookID": "Detonate File From URL - ANYRUN - Test"
        },
        {
            "integrations": "AWS - CloudTrail",
            "playbookID": "3da2e31b-f114-4d7f-8702-117f3b498de9"
        },
        {
            "integrations": "carbonblackprotection",
            "playbookID": "67b0f25f-b061-4468-8613-43ab13147173"
        },
        {
            "integrations": "DomainTools",
            "playbookID": "DomainTools-Test"
        },
        {
            "integrations": "Exabeam",
            "playbookID": "Exabeam - Test"
        },
        {
            "integrations": "Cisco Spark",
            "playbookID": "Cisco Spark Test New"
        },
        {
            "integrations": "Remedy On-Demand",
            "playbookID": "Remedy-On-Demand-Test"
        },
        {
            "playbookID": "ssdeepreputationtest"
        },
        {
            "playbookID": "TestIsEmailAddressInternal"
        },
        {
            "integrations": "Google Cloud Compute",
            "playbookID": "GoogleCloudCompute-Test"
        },
        {
            "integrations": "AWS - S3",
            "playbookID": "97393cfc-2fc4-4dfe-8b6e-af64067fc436"
        },
        {
            "integrations": "Image OCR",
            "playbookID": "TestImageOCR"
        },
        {
            "integrations": "fireeye",
            "playbookID": "Detonate File - FireEye AX - Test"
        },
        {
            "integrations": [
                "Rasterize",
                "Image OCR"
            ],
            "playbookID": "Rasterize Test",
            "fromversion": "5.0.0"
        },
        {
            "integrations": [
                "Rasterize",
                "Image OCR"
            ],
            "playbookID": "Rasterize 4.5 Test",
            "toversion": "4.5.9"
        },
        {
            "integrations": "Rasterize",
            "playbookID": "RasterizeImageTest",
            "fromversion": "5.0.0"
        },
        {
            "integrations": "Ipstack",
            "playbookID": "Ipstack_Test"
        },
        {
            "integrations": "Perch",
            "playbookID": "Perch-Test"
        },
        {
            "integrations": "Forescout",
            "playbookID": "Forescout-Test"
        },
        {
            "integrations": "GitHub",
            "playbookID": "Git_Integration-Test"
        },
        {
            "integrations": "LogRhythmRest",
            "playbookID": "LogRhythm REST test"
        },
        {
            "integrations": "AlienVault USM Anywhere",
            "playbookID": "AlienVaultUSMAnywhereTest"
        },
        {
            "playbookID": "PhishLabsTestPopulateIndicators"
        },
        {
            "playbookID": "Test_HTMLtoMD"
        },
        {
            "integrations": "PhishLabs IOC",
            "playbookID": "PhishLabsIOC TestPlaybook",
            "fromversion": "4.1.0"
        },
        {
            "integrations": "vmray",
            "playbookID": "VMRay-Test"
        },
        {
            "integrations": "PerceptionPoint",
            "playbookID": "PerceptionPoint Test",
            "fromversion": "4.1.0"
        },
        {
            "integrations": "AutoFocus V2",
            "playbookID": "AutoFocus V2 test",
            "fromversion": "5.0.0",
            "timeout": 1000
        },
        {
            "playbookID": "Process Email - Generic for Rasterize"
        },
        {
            "playbookID": "Send Investigation Summary Reports - Test",
            "integrations": "EWS Mail Sender",
            "fromversion": "4.5.0",
            "memory_threshold": 100
        },
        {
            "integrations": "Anomali ThreatStream v2",
            "playbookID": "ThreatStream-Test"
        },
        {
            "integrations": "Flashpoint",
            "playbookID": "Flashpoint_event-Test"
        },
        {
            "integrations": "Flashpoint",
            "playbookID": "Flashpoint_forum-Test"
        },
        {
            "integrations": "Flashpoint",
            "playbookID": "Flashpoint_report-Test"
        },
        {
            "integrations": "Flashpoint",
            "playbookID": "Flashpoint_reputation-Test"
        },
        {
            "integrations": "BluecatAddressManager",
            "playbookID": "Bluecat Address Manager test"
        },
        {
            "integrations": "MailListener - POP3 Beta",
            "playbookID": "MailListener-POP3 - Test"
        },
        {
            "playbookID": "sumList - Test"
        },
        {
            "integrations": "VulnDB",
            "playbookID": "Test-VulnDB"
        },
        {
            "integrations": "Shodan_v2",
            "playbookID": "Test-Shodan_v2",
            "timeout": 1000
        },
        {
            "integrations": "Threat Crowd",
            "playbookID": "ThreatCrowd - Test"
        },
        {
            "integrations": "GoogleDocs",
            "playbookID": "GoogleDocs-test"
        },
        {
            "playbookID": "Request Debugging - Test",
            "fromversion": "5.0.0"
        },
        {
            "playbookID": "Test Convert file hash to corresponding hashes",
            "fromversion": "4.5.0",
            "integrations": "VirusTotal",
            "instance_names": "virus_total_general"
        },
        {
            "playbookID": "PANW - Hunting and threat detection by indicator type Test",
            "fromversion": "5.0.0",
            "timeout": 1200,
            "integrations": [
                "Panorama",
                "Palo Alto Networks Cortex",
                "AutoFocus V2",
                "VirusTotal"
            ],
            "instance_names": [
                "palo_alto_panorama",
                "virus_total_general"
            ]
        },
        {
            "playbookID": "PAN-OS Query Logs For Indicators Test",
            "fromversion": "5.5.0",
            "timeout": 1500,
            "integrations": "Panorama",
            "instance_names": "palo_alto_panorama"
        },
        {
            "integrations": "Hybrid Analysis",
            "playbookID": "HybridAnalysis-Test",
            "timeout": 500,
            "fromversion": "4.1.0"
        },
        {
            "integrations": "Elasticsearch v2",
            "instance_names": "es_v7",
            "playbookID": "Elasticsearch_v2_test"
        },
        {
            "integrations": "ElasticsearchFeed",
            "instance_names": "es_demisto_feed",
            "playbookID": "Elasticsearch_Fetch_Demisto_Indicators_Test",
            "fromversion": "5.5.0"
        },
        {
            "integrations": "ElasticsearchFeed",
            "instance_names": "es_generic_feed",
            "playbookID": "Elasticsearch_Fetch_Custom_Indicators_Test",
            "fromversion": "5.5.0"
        },
        {
            "integrations": "Elasticsearch v2",
            "instance_names": "es_v6",
            "playbookID": "Elasticsearch_v2_test-v6"
        },
        {
            "integrations": "IronDefense",
            "playbookID": "IronDefenseTest"
        },
        {
            "integrations": "PolySwarm",
            "playbookID": "PolySwarm-Test"
        },
        {
            "integrations": "Kennav2",
            "playbookID": "Kenna Test"
        },
        {
            "integrations": "SecurityAdvisor",
            "playbookID": "SecurityAdvisor-Test",
            "fromversion": "4.5.0"
        },
        {
            "integrations": "Google Key Management Service",
            "playbookID": "Google-KMS-test",
            "pid_threshold": 6,
            "memory_threshold": 60
        },
        {
            "integrations": "SecBI",
            "playbookID": "SecBI - Test"
        },
        {
            "playbookID": "ExtractFQDNFromUrlAndEmail-Test"
        },
        {
            "integrations": "EWS v2",
            "playbookID": "Get EWS Folder Test",
            "fromversion": "4.5.0",
            "instance_names": "ewv2_regular",
            "timeout": 1200
        },
        {
            "integrations": "EWSO365",
            "playbookID": "EWS_O365_test",
            "fromversion": "5.0.0"
        },
        {
            "integrations": "EWSO365",
            "playbookID": "EWS_O365_send_mail_test",
            "fromversion": "5.0.0"
        },
        {
            "integrations": "QRadar",
            "playbookID": "QRadar Indicator Hunting Test",
            "timeout": 600,
            "fromversion": "5.0.0"
        },
        {
            "playbookID": "SetAndHandleEmpty test",
            "fromversion": "4.5.0"
        },
        {
            "integrations": "Tanium v2",
            "playbookID": "Tanium v2 - Test"
        },
        {
            "integrations": "Office 365 Feed",
            "playbookID": "Office365_Feed_Test",
            "fromversion": "5.5.0"
        },
        {
            "integrations": "GoogleCloudTranslate",
            "playbookID": "GoogleCloudTranslate-Test",
            "pid_threshold": 8
        },
        {
            "integrations": "Infoblox",
            "playbookID": "Infoblox Test"
        },
        {
            "integrations": "BPA",
            "playbookID": "Test-BPA",
            "fromversion": "4.5.0"
        },
        {
            "playbookID": "GetValuesOfMultipleFIelds Test",
            "fromversion": "4.5.0"
        },
        {
            "playbookID": "IsInternalHostName Test",
            "fromversion": "4.5.0"
        },
        {
            "playbookID": "DigitalGuardian-Test",
            "integrations": "Digital Guardian",
            "fromversion": "5.0.0"
        },
        {
            "integrations": "SplunkPy",
            "playbookID": "Splunk Indicator Hunting Test",
            "fromversion": "5.0.0",
            "memory_threshold": 500,
            "instance_names": "use_default_handler"
        },
        {
            "integrations": "BPA",
            "playbookID": "Test-BPA_Integration",
            "fromversion": "4.5.0"
        },
        {
            "integrations": "AutoFocus Feed",
            "playbookID": "playbook-FeedAutofocus_test",
            "fromversion": "5.5.0"
        },
        {
            "integrations": "AutoFocus Daily Feed",
            "playbookID": "playbook-FeedAutofocus_daily_test",
            "fromversion": "5.5.0"
        },
        {
            "integrations": "PaloAltoNetworks_PrismaCloudCompute",
            "playbookID": "PaloAltoNetworks_PrismaCloudCompute-Test"
        },
        {
            "integrations": "Recorded Future Feed",
            "playbookID": "RecordedFutureFeed - Test",
            "timeout": 1000,
            "fromversion": "5.5.0",
            "memory_threshold": 86
        },
        {
            "integrations": "Expanse",
            "playbookID": "test-Expanse-Playbook",
            "fromversion": "5.0.0"
        },
        {
            "integrations": "Expanse",
            "playbookID": "test-Expanse",
            "fromversion": "5.0.0"
        },
        {
            "integrations": "DShield Feed",
            "playbookID": "playbook-DshieldFeed_test",
            "fromversion": "5.5.0"
        },
        {
            "integrations": "AlienVault Reputation Feed",
            "playbookID": "AlienVaultReputationFeed_Test",
            "fromversion": "5.5.0",
            "memory_threshold": 190
        },
        {
            "integrations": "BruteForceBlocker Feed",
            "playbookID": "playbook-BruteForceBlocker_test",
            "fromversion": "5.5.0",
            "memory_threshold": 190
        },
        {
            "integrations": "Carbon Black Enterprise EDR",
            "playbookID": "Carbon Black Enterprise EDR Test",
            "fromversion": "5.0.0"
        },
        {
            "integrations": "MongoDB Key Value Store",
            "playbookID": "MongoDB KeyValueStore - Test",
            "pid_threshold": 12,
            "fromversion": "5.0.0"
        },
        {
            "integrations": "MongoDB Log",
            "playbookID": "MongoDBLog - Test",
            "pid_threshold": 12,
            "fromversion": "5.0.0"
        },
        {
            "integrations": "Google Chronicle Backstory",
            "playbookID": "Google Chronicle Backstory Asset - Test",
            "fromversion": "5.0.0"
        },
        {
            "integrations": "Google Chronicle Backstory",
            "playbookID": "Google Chronicle Backstory IOC Details - Test",
            "fromversion": "5.0.0"
        },
        {
            "integrations": "Google Chronicle Backstory",
            "playbookID": "Google Chronicle Backstory List Alerts - Test",
            "fromversion": "5.0.0"
        },
        {
            "integrations": "Google Chronicle Backstory",
            "playbookID": "Google Chronicle Backstory List IOCs - Test",
            "fromversion": "5.0.0"
        },
        {
            "integrations": "Google Chronicle Backstory",
            "playbookID": "Google Chronicle Backstory Reputation - Test",
            "fromversion": "5.0.0"
        },
        {
            "integrations": "Google Chronicle Backstory",
            "playbookID": "Google Chronicle Backstory List Events - Test",
            "fromversion": "5.0.0"
        },
        {
            "integrations": "Feodo Tracker IP Blocklist Feed",
            "instance_names": "feodo_tracker_ip_currently__active",
            "playbookID": "playbook-feodotrackeripblock_test",
            "fromversion": "5.5.0"
        },
        {
            "integrations": "Feodo Tracker IP Blocklist Feed",
            "instance_names": "feodo_tracker_ip_30_days",
            "playbookID": "playbook-feodotrackeripblock_test",
            "fromversion": "5.5.0"
        },
        {
            "integrations": "Code42",
            "playbookID": "Code42-Test",
            "fromversion": "5.0.0",
            "timeout": 600
        },
        {
            "playbookID": "Code42 File Search Test",
            "integrations": "Code42",
            "fromversion": "5.0.0"
        },
        {
            "playbookID": "FetchIndicatorsFromFile-test",
            "fromversion": "5.5.0"
        },
        {
            "integrations": "RiskSense",
            "playbookID": "RiskSense Get Apps - Test"
        },
        {
            "integrations": "RiskSense",
            "playbookID": "RiskSense Get Host Detail - Test"
        },
        {
            "integrations": "RiskSense",
            "playbookID": "RiskSense Get Host Finding Detail - Test"
        },
        {
            "integrations": "RiskSense",
            "playbookID": "RiskSense Get Hosts - Test"
        },
        {
            "integrations": "RiskSense",
            "playbookID": "RiskSense Get Host Findings - Test"
        },
        {
            "integrations": "RiskSense",
            "playbookID": "RiskSense Get Unique Cves - Test"
        },
        {
            "integrations": "RiskSense",
            "playbookID": "RiskSense Get Unique Open Findings - Test"
        },
        {
            "integrations": "RiskSense",
            "playbookID": "RiskSense Get Apps Detail - Test"
        },
        {
            "integrations": "RiskSense",
            "playbookID": "RiskSense Apply Tag - Test"
        },
        {
            "integrations": "Indeni",
            "playbookID": "Indeni_test",
            "fromversion": "5.0.0"
        },
        {
            "integrations": "CounterCraft Deception Director",
            "playbookID": "CounterCraft - Test",
            "fromversion": "5.0.0"
        },
        {
            "integrations": "SafeBreach v2",
            "playbookID": "playbook-SafeBreach-Test",
            "fromversion": "5.5.0"
        },
        {
            "playbookID": "DbotPredictOufOfTheBoxTest",
            "fromversion": "4.5.0",
            "timeout": 1000
        },
        {
            "integrations": "AlienVault OTX TAXII Feed",
            "playbookID": "playbook-feedalienvaultotx_test",
            "fromversion": "5.5.0"
        },
        {
            "playbookID": "ExtractDomainAndFQDNFromUrlAndEmail-Test",
            "fromversion": "5.5.0"
        },
        {
            "integrations": "Cortex Data Lake",
            "playbookID": "Cortex Data Lake Test",
            "instance_names": "cdl_prod",
            "fromversion": "4.5.0"
        },
        {
            "integrations": "Cortex Data Lake",
            "playbookID": "Cortex Data Lake Test",
            "instance_names": "cdl_dev",
            "fromversion": "4.5.0"
        },
        {
            "integrations": "MongoDB",
            "playbookID": "MongoDB - Test"
        },
        {
            "integrations": "DNSDB_v2",
            "playbookID": "DNSDB-Test",
            "fromversion": "5.0.0"
        },
        {
            "playbookID": "DBotCreatePhishingClassifierV2FromFile-Test",
            "timeout": 60000,
            "fromversion": "4.5.0"
        },
        {
            "integrations": "Logz.io",
            "playbookID": "Logzio - Test",
            "fromversion": "5.0.0"
        },
        {
            "integrations": "IBM Resilient Systems",
            "playbookID": "IBM Resilient Systems Test"
        },
        {
            "integrations": [
                "Prisma Access",
                "Prisma Access Egress IP feed"
            ],
            "playbookID": "Prisma_Access_Egress_IP_Feed-Test",
            "timeout": 60000,
            "fromversion": "5.5.0",
            "nightly": true
        },
        {
            "integrations": "Prisma Access",
            "playbookID": "Prisma_Access-Test",
            "timeout": 60000,
            "fromversion": "5.5.0",
            "nightly": true
        },
        {
            "playbookID": "EvaluateMLModllAtProduction-Test",
            "fromversion": "4.5.0"
        },
        {
            "integrations": "Zabbix",
            "playbookID": "Zabbix - Test"
        },
        {
            "integrations": "GCP Whitelist Feed",
            "playbookID": "GCPWhitelist_Feed_Test",
            "fromversion": "5.5.0"
        },
        {
            "integrations": "Endace",
            "playbookID": "Endace-Test",
            "fromversion": "5.0.0"
        },
        {
            "integrations": "Deep Instinct",
            "playbookID": "Deep_Instinct-Test",
            "fromversion": "5.0.0"
        },
        {
            "integrations": "Recorded Future v2",
            "playbookID": "Recorded Future Test Playbook",
            "fromversion": "5.0.0"
        },
        {
            "integrations": "CyberTotal",
            "playbookID": "CyberTotal_TestPlaybook",
            "fromversion": "5.5.0"
        },
        {
            "integrations": "Azure AD Connect Health Feed",
            "playbookID": "FeedAzureADConnectHealth_Test",
            "fromversion": "5.5.0"
        },
        {
            "integrations": "Zoom Feed",
            "playbookID": "FeedZoom_Test",
            "fromversion": "5.5.0"
        },
        {
            "playbookID": "PCAP Search test",
            "fromversion": "5.0.0"
        },
        {
            "playbookID": "PCAP Parsing And Indicator Enrichment Test",
            "fromversion": "5.0.0",
            "integrations": "VirusTotal",
            "instance_names": "virus_total_general"
        },
        {
            "playbookID": "PCAP File Carving Test",
            "integrations": [
                "VirusTotal",
                "WildFire-v2"
            ],
            "instance_names": "virus_total_general",
            "fromversion": "5.0.0"
        },
        {
            "playbookID": "PCAP Analysis Test",
            "integrations": [
                "Recorded Future v2",
                "WildFire-v2"
            ],
            "fromversion": "5.0.0",
            "timeout": 1200
        },
        {
            "integrations": "VirusTotal",
            "instance_names": "virus_total_general",
            "playbookID": "PCAP Parsing And Indicator Enrichment Test",
            "fromversion": "5.0.0"
        },
        {
            "integrations": "Workday",
            "playbookID": "Workday - Test",
            "fromversion": "5.0.0",
            "timeout": 600
        },
        {
            "integrations": "Unit42 Feed",
            "playbookID": "Unit42 Feed - Test",
            "fromversion": "5.5.0",
            "timeout": 600
        },
        {
            "integrations": "CrowdStrikeMalquery",
            "playbookID": "CrowdStrikeMalquery-Test",
            "fromversion": "5.0.0",
            "timeout": 1500
        },
        {
            "integrations": "Sixgill_Darkfeed",
            "playbookID": "Sixgill-Darkfeed_Test",
            "fromversion": "5.5.0"
        },
        {
            "playbookID": "hashIncidentFields-test",
            "fromversion": "4.5.0",
            "timeout": 60000
        },
        {
            "integrations": "TruSTAR v2",
            "playbookID": "TruSTAR v2-Test",
            "fromversion": "5.0.0",
            "timeout": 500
        },
        {
            "integrations": "RSA Archer v2",
            "playbookID": "Archer v2 - Test",
            "fromversion": "5.0.0"
        },
        {
            "integrations": "WootCloud",
            "playbookID": "TestWootCloudPlaybook",
            "fromversion": "5.0.0"
        },
        {
            "integrations": "Ivanti Heat",
            "playbookID": "Ivanti Heat - Test"
        },
        {
            "integrations": "MicrosoftCloudAppSecurity",
            "playbookID": "MicrosoftCloudAppSecurity-Test"
        },
        {
            "integrations": "Blueliv ThreatCompass",
            "playbookID": "Blueliv_ThreatCompass_test",
            "fromversion": "5.0.0"
        },
        {
            "playbookID": "IncreaseIncidentSeverity-Test",
            "fromversion": "5.0.0"
        },
        {
            "integrations": "TrendMicro Cloud App Security",
            "playbookID": "playbook_TrendmicroCAS_Test",
            "fromversion": "5.0.0"
        },
        {
            "playbookID": "IfThenElse-Test",
            "fromversion": "5.0.0"
        },
        {
            "integrations": "Imperva WAF",
            "playbookID": "Imperva WAF - Test"
        },
        {
            "integrations": "CheckPointFirewall_v2",
            "playbookID": "checkpoint-testplaybook",
            "timeout": 500,
            "nightly": true
        },
        {
            "playbookID": "FailedInstances - Test",
            "integrations": "Whois",
            "fromversion": "4.5.0"
        },
        {
            "playbookID": "Hatching Triage - Detonate File",
            "integrations": "Hatching Triage",
            "fromversion": "5.5.0"
        },
        {

            "integrations": "Talos Feed",
            "playbookID": "FeedTalosTestPlaybook",
            "fromversion": "5.5.0"
        },
        {
            "playbookID": "Field polling test",
            "timeout": 600,
            "fromversion": "5.0.0"

        },
        {
<<<<<<< HEAD
            "integrations": "Generic Webhook",
            "playbookID": "Generic Webhook - Test",
            "fromversion": "5.5.0"
=======
            "integrations": "Analyst1",
            "playbookID": "Analyst1 Integration Test"
        },
        {
            "integrations": "Analyst1",
            "playbookID": "Analyst1 Integration Demonstration - Test"
>>>>>>> f38988bb
        }
    ],
    "skipped_tests": {
        "Workday - Test": "No credentials Issue 29595",
        "PCAP File Carving Test": "Merged with PCAP Analysis Test",
        "PCAP Parsing And Indicator Enrichment Test": "Merged with PCAP Analysis Test",
        "PCAP Search test": "Merged with PCAP Analysis Test",
        "Blueliv_ThreatContext_test": "community pack",
        "Protectwise-Test": "Issue 28168",
        "Phishing Classifier V2 ML Test": "Issue 26066",
        "RedLockTest": "Issue 24600",
        "SentinelOne V2 - test": "Issue 24933",
        "TestDedupIncidentsPlaybook": "Issue 24344",
        "CreateIndicatorFromSTIXTest": "Issue 24345",
        "Endpoint data collection test": "Uses a deprecated playbook called Endpoint data collection",
        "Prisma_Access_Egress_IP_Feed-Test": "unskip after we will get Prisma Access instance - Issue 27112",
        "Prisma_Access-Test": "unskip after we will get Prisma Access instance - Issue 27112",
        "Test-Shodan_v2": "Issue 23370",
        "Symantec Deepsight Test": "Issue 22971",
        "TestProofpointFeed": "Issue 22229",
        "Git_Integration-Test": "Issue 20029",
        "Symantec Data Loss Prevention - Test": "Issue 20134",
        "NetWitness Endpoint Test": "Issue 19878",
        "TestUptycs": "Issue 19750",
        "InfoArmorVigilanteATITest": "Test issue 17358",
        "ArcSight Logger test": "Issue 19117",
        "TestDedupIncidentsByName": "skipped on purpose - this is part of the TestDedupIncidentsPlaybook - no need to execute separately as a test",
        "3da2e31b-f114-4d7f-8702-117f3b498de9": "Issue 19837",
        "d66e5f86-e045-403f-819e-5058aa603c32": "pr 3220",
        "RecordedFutureFeed - Test": "Issue 18922",
        "IntSights Mssp Test": "Issue #16351",
        "fd93f620-9a2d-4fb6-85d1-151a6a72e46d": "Issue 19854",
        "DeleteContext-auto-subplaybook-test": "used in DeleteContext-auto-test as sub playbook",
        "Test Playbook TrendMicroDDA": "Issue 16501",
        "Process Email - Generic - Test - Actual Incident": "Should never run as standalone. Issue #25947",
        "Phishing v2 - Test - Actual Incident": "Should never run as standalone. Issue #25947",
        "Phishing - Core - Test - Actual Incident": "Should never run as standalone. Issue #25947",
        "ssdeepreputationtest": "Issue #20953",
        "C2sec-Test": "Issue #21633",
        "palo_alto_panorama_test_pb": "Issue #22835",
        "GCS Bucket Management - Test": "used in GCS - Test as sub playbook",
        "GCS Object Operations - Test": "used in GCS - Test as sub playbook",
        "GCS Bucket Policy (ACL) - Test": "used in GCS - Test as sub playbook",
        "GCS Object Policy (ACL) - Test": "used in GCS - Test as sub playbook",
        "Send Email To Recipients": "used in EWS Mail Sender Test 2 as sub playbook",
        "Create Phishing Classifier V2 ML Test": "Issue 26341",
        "Account Enrichment - Generic v2 - Test": "Issue 26452",
        "Office365_Feed_Test": "Issue 26455",
        "DBotCreatePhishingClassifierV2FromFile-Test": "Issue 26456",
        "Google Chronicle Backstory Asset - Test": "Issue 26460",
        "HybridAnalysis-Test": "Issue 26599",
        "Tenable.io test": "Issue 26727",
        "Tenable.io Scan Test": "Issue 26727",
        "ThreatConnect v2 - Test": "Issue 26782",
        "Pwned v2 test": "Issue 26601",
        "Email Address Enrichment - Generic v2.1 - Test": "Issue 26785",
        "Tanium v2 - Test": "Issue 26822",
        "hashIncidentFields-test": "Issue 26850",
        "Mail Sender (New) Test": "Issue 25602",
        "Luminate-TestPlaybook": "Issue 27016",
        "AutoFocus V2 test": "Issue 26464",
        "Fidelis Elevate Network": "Issue 26453",
        "SepioPrimeAPI-Test": "Issue 27240",
        "Cortex XDR - IOC - Test": "Issue 25598",
        "Cherwell Example Scripts - test": "Issue 27107",
        "Cherwell - test": "Issue 26780",
        "Logzio - Test": "Issue 26729",
        "pyEWS_Test": "Issue 28339",
        "GmailTest": "Issue 27057",
        "playbook-SafeBreach-Test": "Issue 21205",
        "SMB test": "Issue 26454",
        "TestCofenseFeed": "Issue 29198",
        "PAN-OS Query Logs For Indicators Test": "Issue 28753",
        "Indeni_test": "Non-certified partner pack, this should be skipped for now"
    },
    "skipped_integrations": {

        "_comment1": "~~~ NO INSTANCE ~~~",
        "ZeroFox": "Issue 29284",
        "Recorded Future v2": "Issue 29090",
        "Symantec Management Center": "Issue 23960",
        "PerceptionPoint": "Issue 25795",
        "IntSights": "Issue 26742",
        "Traps": "Issue 24122",
        "Fidelis Elevate Network": "Issue 26453",
        "McAfee Advanced Threat Defense": "Issue 16909",
        "CrowdStrike Falcon X": "Issue 26209",
        "Deep Instinct": "The partner didn't provide an instance",
        "Cofense Triage v2": "No instance - partner integration",
        "ArcSight Logger": "Issue 24303",
        "MxToolBox": "No instance",
        "Skyformation": "No instance, old partner",
        "Prisma Access": "Instance will be provided soon by Lior and Prasen - Issue 27112",
        "AlphaSOC Network Behavior Analytics": "No instance",
        "IsItPhishing": "No instance",
        "Verodin": "No instance",
        "EasyVista": "No instance",
        "Pipl": "No instance",
        "Moloch": "No instance",
        "Twilio": "No instance",
        "Zendesk": "No instance",
        "GuardiCore": "No instance",
        "Nessus": "No instance",
        "Cisco CloudLock": "No instance",
        "SentinelOne": "No instance",
        "Vectra v2": "No instance",
        "Awake Security": "Issue 23376",
        "ExtraHop": "No license, issue 23731",
        "RiskSense": "We should get an instance talk to Francesco",
        "Palo Alto Networks Cortex": "Issue 22300",
        "AWS - IAM": "Issue 21401",
        "FortiGate": "License expired, and not going to get one (issue 14723)",
        "IronDefense": "Test depends on making requests to a non-public API",
        "Attivo Botsink": "no instance, not going to get it",
        "VMware": "no License, and probably not going to get it",
        "AWS Sagemaker": "License expired, and probably not going to get it",
        "Symantec MSS": "No instance, probably not going to get it (issue 15513)",
        "Google Cloud Compute": "Can't test yet",
        "Cymon": "The service was discontinued since April 30th, 2019.",
        "FireEye ETP": "No instance",
        "ProofpointTAP_v2": "No instance",
        "remedy_sr_beta": "No instance",
        "ExtraHop v2": "No instance",
        "Minerva Labs Anti-Evasion Platform": "Issue 18835",
        "PolySwarm": "contribution",
        "Blueliv ThreatContext": "contribution",
        "Silverfort": "contribution",
        "Druva Ransomware Response": "contribution",
        "fireeye": "Issue 19839",
        "DomainTools": "Issue 8298",
        "Remedy On-Demand": "Issue 19835",
        "Check Point": "Issue 18643",
        "CheckPointFirewall_v2": "Issue 18643",
        "Preempt": "Issue 20268",
        "Jask": "Issue 18879",
        "vmray": "Issue 18752",
        "Anomali ThreatStream v2": "Issue 19182",
        "Anomali ThreatStream": "Issue 19182",
        "SCADAfence CNM": "Issue 18376",
        "ArcSight ESM v2": "Issue #18328",
        "AlienVault USM Anywhere": "Issue #18273",
        "Dell Secureworks": "Instance locally installed on @liorblob PC",
        "Netskope": "instance is down",
        "Service Manager": "Expired license",
        "carbonblackprotection": "License expired",
        "icebrg": "Issue 14312",
        "Freshdesk": "Trial account expired",
        "Threat Grid": "Issue 16197",
        "Kafka V2": "Can not connect to instance from remote",
        "Check Point Sandblast": "Issue 15948",
        "Remedy AR": "getting 'Not Found' in test button",
        "Salesforce": "Issue 15901",
        "Zscaler": "Issue 17784",
        "RedCanary": "License expired",
        "ANYRUN": "No instance",
        "Snowflake": "Looks like account expired, needs looking into",
        "Cisco Spark": "Issue 18940",
        "Phish.AI": "Issue 17291",
        "MaxMind GeoIP2": "Issue 18932.",
        "Exabeam": "Issue 19371",
        "McAfee ESM-v10": "Issue 20225",
        "PaloAltoNetworks_PrismaCloudCompute": "Issue 27112",
        "SecBI": "Issue 22545",
        "IBM Resilient Systems": "Issue 23722",
        "Ivanti Heat": "Issue 26259",
        "Bambenek Consulting Feed": "Issue 26184",
        "AWS - Athena - Beta": "Issue 19834",
        "Blueliv ThreatCompass": "Community contribution",
        "Hatching Triage": "Community contribution",
        "SNDBOX": "Issue 28826",
        "illuminate": "Will be replaced by analyst1 - Issue 9401",
        "Workday": "License expired Issue: 29590, 29595",
        "QuestKace": "License expired Issue: 29594",

        "_comment2": "~~~ UNSTABLE ~~~",
        "Tenable.sc": "unstable instance",
        "ThreatConnect v2": "unstable instance",

        "_comment3": "~~~ QUOTA ISSUES ~~~",
        "Joe Security": "Issue 25650",
        "XFE_v2": "Required proper instance, otherwise we get quota errors",
        "Lastline": "issue 20323",
        "Google Resource Manager": "Cannot create projects because have reached allowed quota.",
        "Looker": "Warehouse 'DEMO_WH' cannot be resumed because resource monitor 'LIMITER' has exceeded its quota.",
        "Ipstack": "Issue 26266",

        "_comment4": "~~~ NO INSTANCE - SUPPORTED BY THE COMMUNITY ~~~",
        "Zabbix": "Supported by external developer",
        "Humio": "supported by the partner",
        "Digital Guardian": "partner integration",
        "Smokescreen IllusionBLACK": "partner integration",

        "_comment5": "~~~ OTHER ~~~",
        "XFE": "We have the new integration XFE_v2, so no need to test the old one because they use the same quote",
        "Endace": "Issue 24304",
        "Pentera": "authentication method will not work with testing",
        "EclecticIQ Platform": "Issue 8821",
        "BitDam": "Issue #17247",
        "Zoom": "Issue 19832",
        "Forescout": "Can only be run from within PANW network. Look in keeper for - Demisto in the LAB",
        "HelloWorldSimple": "This is just an example integration - no need for test",
        "TestHelloWorldPlaybook": "This is just an example integration - no need for test",
        "Cymulate": "Partner didn't provided test playbook",
        "Lastline v2": "Temporary skipping, due to quota issues, in order to merge a PR",
        "Palo Alto Minemeld": "Issue #26878"
    },
    "nightly_integrations": [
        "Lastline v2",
        "TruSTAR",
        "SlackV2",
        "VulnDB"
    ],
    "unmockable_integrations": {
        "Generic Webhook": "Does not send HTTP traffic",
        "Microsoft Endpoint Configuration Manager": "Uses Microsoft winRM",
        "VirusTotal - Private API": "proxy failures with recording. related issues: 26463, 28888",
        "SecurityIntelligenceServicesFeed": "Need proxy configuration in server",
        "BPA": "Playbook using GenericPolling which is inconsistent",
        "Mail Listener v2": "Integration has no proxy checkbox",
        "Cortex XDR - IOC": "'Cortex XDR - IOC - Test' is using also the fetch indicators which is not working in proxy mode",
        "AWS - Security Hub": "Issue 24926",
        "Cherwell": "Submits a file - tests that send files shouldn't be mocked",
        "SNDBOX": "Submits a file - tests that send files shouldn't be mocked",
        "Joe Security": "Submits a file - tests that send files shouldn't be mocked",
        "Maltiverse": "issue 24335",
        "MITRE ATT&CK": "Using taxii2client package",
        "MongoDB": "Our instance not using SSL",
        "Cortex Data Lake": "Integration requires SSL",
        "Google Key Management Service": "The API requires an SSL secure connection to work.",
        "McAfee ESM-v10": "we have multiple instances with same test playbook, mock recording are per playbook so it keeps failing the playback step",
        "SplunkPy": "we have multiple instances with same test playbook, mock recording are per playbook so it keeps failing the playback step",
        "McAfee ESM v2": "we have multiple instances with same test playbook, mock recording are per playbook so it keeps failing the playback step",
        "mysql": "Does not use http",
        "SlackV2": "Integration requires SSL",
        "Whois": "Mocks does not support sockets",
        "Panorama": "Exception: Proxy process took to long to go up. https://circleci.com/gh/demisto/content/24826",
        "Image OCR": "Does not perform network traffic",
        "Server Message Block (SMB)": "Does not perform http communication",
        "Active Directory Query v2": "Does not perform http communication",
        "dnstwist": "Does not perform http communication",
        "Generic SQL": "Does not perform http communication",
        "PagerDuty v2": "Integration requires SSL",
        "TCPIPUtils": "Integration requires SSL",
        "Luminate": "Integration has no proxy checkbox",
        "Shodan": "Integration has no proxy checkbox",
        "Google BigQuery": "Integration has no proxy checkbox",
        "ReversingLabs A1000": "Checking",
        "Check Point": "Checking",
        "okta": "Test Module failing, suspect it requires SSL",
        "Okta v2": "dynamic test, need to revisit and better avoid conflicts",
        "Awake Security": "Checking",
        "ArcSight ESM v2": "Checking",
        "Phish.AI": "Checking",
        "Intezer": "Nightly - Checking",
        "ProtectWise": "Nightly - Checking",
        "google-vault": "Nightly - Checking",
        "McAfee NSM": "Nightly - Checking",
        "Forcepoint": "Nightly - Checking",
        "palo_alto_firewall": "Need to check test module",
        "Signal Sciences WAF": "error with certificate",
        "google": "'unsecure' parameter not working",
        "EWS Mail Sender": "Inconsistent test (playback fails, record succeeds)",
        "ReversingLabs Titanium Cloud": "No Unsecure checkbox. proxy trying to connect when disabled.",
        "Anomali ThreatStream": "'proxy' parameter not working",
        "Palo Alto Networks Cortex": "SDK",
        "Recorded Future": "might be dynamic test",
        "AlphaSOC Wisdom": "Test module issue",
        "RedLock": "SSL Issues",
        "Microsoft Graph": "Test direct access to oproxy",
        "MicrosoftGraphMail": "Test direct access to oproxy",
        "Microsoft Graph User": "Test direct access to oproxy",
        "Microsoft_Graph_Files": "Test direct access to oproxy",
        "Microsoft Graph Groups": "Test direct access to oproxy",
        "Microsoft Defender Advanced Threat Protection": "Test direct access to oproxy",
        "Azure Security Center v2": "Test direct access to oproxy",
        "Microsoft Graph Calendar": "Test direct access to oproxy",
        "Microsoft Graph Device Management": "Test direct access to oproxy",
        "Azure Compute v2": "Test direct access to oproxy",
        "AWS - CloudWatchLogs": "Issue 20958",
        "AWS - AccessAnalyzer": "Issue 24926",
        "AWS - ACM": "Issue 24926",
        "AWS - Athena - Beta": "Issue 24926",
        "AWS - CloudTrail": "Issue 24926",
        "AWS - EC2": "Issue 24926",
        "AWS - GuardDuty": "Issue 24926",
        "AWS - IAM": "Issue 24926",
        "AWS - Lambda": "Issue 24926",
        "AWS - Route53": "Issue 24926",
        "AWS - S3": "Issue 24926",
        "AWS - SQS": "Issue 24926",
        "Amazon DynamoDB": "Issue 24926",
        "AWS Sagemaker": "Issue 24926",
        "Gmail Single User": "googleclient sdk has time based challenge exchange",
        "Gmail": "googleclient sdk has time based challenge exchange",
        "GoogleCloudTranslate": "google translate sdk does not support proxy",
        "Google Chronicle Backstory": "SDK",
        "Google Vision AI": "SDK",
        "Google Cloud Compute": "googleclient sdk has time based challenge exchange",
        "Google Cloud Functions": "googleclient sdk has time based challenge exchange",
        "GoogleDocs": "googleclient sdk has time based challenge exchange",
        "GooglePubSub": "googleclient sdk has time based challenge exchange",
        "Google Resource Manager": "googleclient sdk has time based challenge exchange",
        "Google Cloud Storage": "SDK",
        "Syslog Sender": "syslog",
        "syslog": "syslog",
        "MongoDB Log": "Our instance not using SSL",
        "MongoDB Key Value Store": "Our instance not using SSL",
        "GoogleKubernetesEngine": "SDK",
        "TAXIIFeed": "Cannot use proxy",
        "EWSO365": "oproxy dependent",
        "QRadar": "Playbooks has parallel steps which are causing inconsistent results",
        "MISP V2": "Issue 26905"
    },
    "parallel_integrations": [
        "SNDBOX",
        "Whois",
        "Rasterize",
        "CVE Search v2",
        "VulnDB",
        "CheckPhish",
        "Tanium",
        "LogRhythmRest",
        "ipinfo",
        "Demisto REST API",
        "syslog",
        "ElasticsearchFeed",
        "MITRE ATT&CK",
        "Microsoft Intune Feed",
        "JSON Feed",
        "Plain Text Feed",
        "Fastly Feed",
        "Malware Domain List Active IPs Feed",
        "Blocklist_de Feed",
        "Cloudflare Feed",
        "AzureFeed",
        "SpamhausFeed",
        "Cofense Feed",
        "Bambenek Consulting Feed",
        "AWS Feed",
        "CSVFeed",
        "ProofpointFeed",
        "abuse.ch SSL Blacklist Feed",
        "TAXIIFeed",
        "Office 365 Feed",
        "AutoFocus Feed",
        "Recorded Future Feed",
        "DShield Feed",
        "AlienVault Reputation Feed",
        "BruteForceBlocker Feed",
        "Feodo Tracker IP Blocklist Feed",
        "AlienVault OTX TAXII Feed",
        "Prisma Access Egress IP feed",
        "Lastline v2",
        "McAfee DXL",
        "GCP Whitelist Feed",
        "Cortex Data Lake",
        "AWS - Security Hub",
        "Mail Listener v2"
    ],
    "docker_thresholds": {

        "_comment": "Add here docker images which are specific to an integration and require a non-default threshold (such as rasterize or ews). That way there is no need to define this multiple times. You can specify full image name with version or without.",
        "images": {
            "demisto/chromium": {
                "pid_threshold": 11
            },
            "demisto/py-ews:2.0": {
                "memory_threshold": 150
            },
            "demisto/pymisp:1.0.0.52": {
                "memory_threshold": 150
            },
            "demisto/pytan": {
                "pid_threshold": 11
            },
            "demisto/google-k8s-engine:1.0.0.9467": {
                "pid_threshold": 11
            },
            "demisto/threatconnect-tcex": {
                "pid_threshold": 11
            }
        }
    }
}<|MERGE_RESOLUTION|>--- conflicted
+++ resolved
@@ -3095,18 +3095,17 @@
 
         },
         {
-<<<<<<< HEAD
+            "integrations": "Analyst1",
+            "playbookID": "Analyst1 Integration Test"
+        },
+        {
+            "integrations": "Analyst1",
+            "playbookID": "Analyst1 Integration Demonstration - Test"
+        },
+        {
             "integrations": "Generic Webhook",
             "playbookID": "Generic Webhook - Test",
             "fromversion": "5.5.0"
-=======
-            "integrations": "Analyst1",
-            "playbookID": "Analyst1 Integration Test"
-        },
-        {
-            "integrations": "Analyst1",
-            "playbookID": "Analyst1 Integration Demonstration - Test"
->>>>>>> f38988bb
         }
     ],
     "skipped_tests": {
