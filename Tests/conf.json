{
    "testTimeout": 160,
    "testInterval": 20,
    "tests": [
         {
            "integrations": "SpamhausFeed",
            "playbookID": "Spamhaus_Feed_Test",
            "fromversion": "5.5.0"
        },
        {
            "integrations": "Digital Defense FrontlineVM",
            "playbookID": "Digital Defense FrontlineVM - Scan Asset Not Recently Scanned Test"
        },
        {
            "integrations": "Digital Defense FrontlineVM",
            "playbookID": "Digital Defense FrontlineVM - Test Playbook"
        },
        {
            "integrations": "CSVFeed",
            "playbookID": "CSV_Feed_Test",
            "fromversion": "5.5.0"
<<<<<<< HEAD
        },
        {
            "integrations": "ProofpointFeed",
            "playbookID": "TestProofpointFeed",
            "fromversion": "5.5.0"
=======
>>>>>>> be0697e4
        },
        {
            "integrations": "Digital Shadows",
            "playbookID": "Digital Shadows - Test"
        },
        {
            "integrations": "Azure Compute v2",
            "playbookID": "Azure Compute - Test",
            "instance_names": "ms_azure_compute_dev"
        },
        {
            "integrations": "Azure Compute v2",
            "playbookID": "Azure Compute - Test",
            "instance_names": "ms_azure_compute_prod"
        },
        {
            "integrations": "Symantec Data Loss Prevention",
            "playbookID": "Symantec Data Loss Prevention - Test",
            "fromversion": "4.5.0"
        },
        {
            "integrations": "Lockpath KeyLight v2",
            "playbookID": "Keylight v2 - Test"
        },
        {
            "integrations": "Azure Security Center v2",
            "playbookID": "Azure SecurityCenter - Test",
            "instance_names": "ms_azure_sc_prod"
        },
        {
            "integrations": "Azure Security Center v2",
            "playbookID": "Azure SecurityCenter - Test",
            "instance_names": "ms_azure_sc_prod"
        },
        {
            "integrations": "JsonWhoIs",
            "playbookID": "JsonWhoIs-Test"
        },
        {
            "integrations": "MicrosoftGraphMail",
            "playbookID": "MicrosoftGraphMail-Test",
            "instance_names": "ms_graph_mail_dev"
        },
        {
            "integrations": "MicrosoftGraphMail",
            "playbookID": "MicrosoftGraphMail-Test",
            "instance_names": "ms_graph_mail_dev_no_oproxy"
        },
        {
            "integrations": "MicrosoftGraphMail",
            "playbookID": "MicrosoftGraphMail-Test",
            "instance_names": "ms_graph_mail_prod"
        },
        {
            "integrations": "nmap",
            "playbookID": "Nmap - Test",
            "fromversion": "5.0.0"
        },
        {
            "integrations": "AutoFocus V2",
            "playbookID": "Autofocus Query Samples, Sessions and Tags Test Playbook",
            "fromversion": "4.5.0",
            "timeout": 500
        },
        {
            "integrations": "HelloWorld",
            "playbookID": "TestHelloWorld"
        },
        {
            "integrations": "ThreatQ v2",
            "playbookID": "ThreatQ - Test",
            "fromversion": "4.5.0"
        },
        {
            "integrations": "AttackIQFireDrill",
            "playbookID": "AttackIQ - Test"
        },
        {
            "integrations": "PhishLabs IOC EIR",
            "playbookID": "PhishlabsIOC_EIR-Test"
        },
        {
            "integrations": "PhishLabs IOC DRP",
            "playbookID": "PhishlabsIOC_DRP-Test"
        },
        {
            "playbookID": "Create Phishing Classifier V2 ML Test",
            "timeout" : 60000,
            "fromversion": "4.5.0"
        },
        {
            "integrations": "ZeroFox",
            "playbookID": "ZeroFox-Test",
            "fromversion": "4.1.0"
        },
        {
            "integrations": "AlienVault OTX v2",
            "playbookID": "Alienvault_OTX_v2 - Test"
        },
        {
            "integrations": "AWS - SQS",
            "playbookID": "fd93f620-9a2d-4fb6-85d1-151a6a72e46d"
        },
        {
            "integrations": "SlackV2",
            "playbookID": "Slack Test Playbook",
            "timeout" : 2400,
            "fromversion": "5.0.0"
        },
        {
            "integrations": "Cortex XDR - IR",
            "playbookID": "Test XDR Playbook",
            "fromversion": "4.1.0"
        },
        {
            "integrations": "Cloaken",
            "playbookID": "Cloaken-Test"
        },
        {
            "integrations": "Uptycs",
            "playbookID": "TestUptycs"
        },
        {
            "integrations": "ThreatX",
            "playbookID": "ThreatX-test"
        },
        {
            "integrations": "Akamai WAF SIEM",
            "playbookID": "Akamai_WAF_SIEM-Test"
        },
        {
            "integrations": "AlienVault OTX",
            "playbookID": "AlienVaultOTX Test"
        },
        {
            "integrations": "Cofense Triage",
            "playbookID": "Cofense Triage Test"
        },
        {
            "integrations": "Minerva Labs Anti-Evasion Platform",
            "playbookID": "Minerva Test playbook"
        },
        {
            "integrations": "CheckPhish",
            "playbookID": "CheckPhish-Test"
        },
        {
            "integrations": "Symantec Management Center",
            "playbookID": "SymantecMC_TestPlaybook"
        },
        {
            "integrations": "Tufin",
            "playbookID": "Tufin Test"
        },
        {
            "integrations": "Looker",
            "playbookID": "Test-Looker"
        },
        {
            "integrations": "Vertica",
            "playbookID": "Vertica Test"
        },
        {
            "integrations": "Server Message Block (SMB)",
            "playbookID": "SMB test"
        },
        {
            "playbookID": "ConvertFile-Test",
            "fromversion": "4.5.0"
        },
        {
            "playbookID": "TestAwsEC2GetPublicSGRules-Test"
        },
        {
            "playbookID": "TestParseEmailFile-deprecated-script"
        },
        {
            "integrations": "RSA NetWitness Packets and Logs",
            "playbookID": "rsa_packets_and_logs_test"
        },
        {
            "playbookID": "test_similar_incidents"
        },
        {
            "playbookID": "autofocus_test",
            "integrations": "Autofocus"
        },
        {
            "playbookID": "CheckpointFW-test",
            "integrations": "Check Point"
        },
        {
            "playbookID": "RegPathReputationBasicLists_test"
        },
        {
            "playbookID": "EmailDomainSquattingReputation-Test"
        },
        {
            "playbookID": "RandomStringGenerateTest"
        },
        {
            "playbookID": "DocumentationTest",
            "integrations": "ipinfo"
        },
        {
            "playbookID": "playbook-checkEmailAuthenticity-test"
        },
        {
            "playbookID": "HighlightWords_Test"

        },
        {
            "playbookID": "StringContainsArray_test"
        },
        {
            "integrations": "Fidelis Elevate Network",
            "playbookID": "Fidelis-Test"
        },
        {
            "integrations": "AWS - ACM",
            "playbookID": "ACM-Test"
        },
        {
            "integrations": "Thinkst Canary",
            "playbookID": "CanaryTools Test"
        },
        {
            "integrations": "ThreatMiner",
            "playbookID": "ThreatMiner-Test"
        },
        {
            "playbookID": "StixCreator-Test"
        },
        {
            "playbookID": "CompareIncidentsLabels-test-playbook"
        },
        {
            "integrations": "Have I Been Pwned? V2",
            "playbookID": "Pwned v2 test"
        },
        {
            "integrations": "Alexa Rank Indicator",
            "playbookID": "Alexa Test Playbook"
        },
        {
            "playbookID": "UnEscapeURL-Test"
        },
        {
            "playbookID": "UnEscapeIPs-Test"
        },
        {
            "playbookID": "ExtractDomainFromUrlAndEmail-Test"
        },
        {
            "playbookID": "ConvertKeysToTableFieldFormat_Test"
        },
        {
            "integrations": "CVE Search",
            "playbookID": "cveReputation Test"
        },
        {
            "integrations": "HashiCorp Vault",
            "playbookID": "hashicorp_test"
        },
        {
            "integrations": "AWS - Athena - Beta",
            "playbookID": "Beta-Athena-Test"
        },
        {
            "integrations": "BeyondTrust Password Safe",
            "playbookID": "BeyondTrust-Test"
        },
        {
            "integrations": "Dell Secureworks",
            "playbookID": "secureworks_test"
        },
        {
            "integrations": "ServiceNow",
            "playbookID": "servicenow_test_new"
        },
        {
            "integrations": "ExtraHop",
            "playbookID": "ExtraHop-Test"
        },
        {
            "integrations": "ExtraHop v2",
            "playbookID": "ExtraHop_v2-Test"
        },
        {
            "playbookID": "Test CommonServer"
        },
        {
            "integrations": "CIRCL",
            "playbookID": "CirclIntegrationTest"
        },
        {
            "integrations": "MISP V2",
            "playbookID": "MISP V2 Test"
        },
        {
            "playbookID": "test-LinkIncidentsWithRetry"
        },
        {
            "playbookID": "CopyContextToFieldTest"
        },
        {
            "integrations": "OTRS",
            "playbookID": "OTRS Test",
            "fromversion": "4.1.0"
        },
        {
            "integrations": "Attivo Botsink",
            "playbookID": "AttivoBotsinkTest"
        },
        {
            "playbookID": "CreatePhishingClassifierMLTest",
            "timeout": 2400
        },
        {
            "integrations": "Cymon",
            "playbookID": "playbook-Cymon_Test"
        },
        {
            "integrations": "FortiGate",
            "playbookID": "Fortigate Test"
        },
        {
            "playbookID": "FormattedDateToEpochTest"
        },
        {
            "integrations": "SNDBOX",
            "playbookID": "SNDBOX_Test"
        },
        {
            "integrations": "SNDBOX",
            "playbookID": "Detonate File - SNDBOX - Test",
            "timeout": 2400,
            "nightly": true
        },
        {
            "integrations": "VxStream",
            "playbookID": "Detonate File - HybridAnalysis - Test",
            "timeout": 2400
        },
        {
            "playbookID": "WordTokenizeTest"
        },
        {
            "integrations": "Awake Security",
            "playbookID": "awake_security_test_pb"
        },
        {
            "integrations": "Tenable.sc",
            "playbookID": "tenable-sc-test",
            "timeout": 240,
            "nightly": true
        },
        {
            "integrations": "MimecastV2",
            "playbookID": "Mimecast test"
        },
        {
            "playbookID": "CreateEmailHtmlBody_test_pb",
            "fromversion": "4.1.0"
        },
        {
            "playbookID": "ReadPDFFile-Test"
        },
        {
            "playbookID": "ReadPDFFileV2-Test",
            "timeout": 1000
        },
        {
            "playbookID": "JSONtoCSV-Test"
        },
        {
            "integrations": "Panorama",
            "instance_names": "palo_alto_firewall",
            "playbookID": "palo_alto_firewall_test_pb",
            "timeout": 1000,
            "nightly": true
        },
        {
            "integrations": "Panorama",
            "instance_names": "palo_alto_panorama",
            "playbookID": "palo_alto_panorama_test_pb",
            "timeout": 1000,
            "nightly": true
        },
        {
            "integrations": "Panorama",
            "instance_names": "palo_alto_panorama",
            "playbookID": "Panorama Query Logs - Test",
            "timeout": 1000,
            "nightly": true
        },
        {
            "integrations": "Panorama",
            "instance_names": "palo_alto_firewall_9.0",
            "playbookID": "palo_alto_firewall_test_pb",
            "timeout": 1000,
            "nightly": true
        },
        {
            "integrations": "Panorama",
            "instance_names": "palo_alto_panorama_9.0",
            "playbookID": "palo_alto_panorama_test_pb",
            "timeout": 1000,
            "nightly": true
        },
        {
            "integrations": "Tenable.io",
            "playbookID": "Tenable.io test"
        },
        {
            "playbookID": "URLDecode-Test"
        },
        {
            "playbookID": "GetTime-Test"
        },
        {
            "playbookID": "GetTime-ObjectVsStringTest"
        },
        {
            "integrations": "Tenable.io",
            "playbookID": "Tenable.io Scan Test",
            "nightly": true,
            "timeout": 900
        },
        {
            "integrations": "Tenable.sc",
            "playbookID": "tenable-sc-scan-test",
            "nightly": true,
            "timeout": 600
        },
        {
            "integrations": "google-vault",
            "playbookID": "Google-Vault-Generic-Test",
            "nightly": true,
            "timeout": 3600
        },
        {
            "integrations": "google-vault",
            "playbookID": "Google_Vault-Search_And_Display_Results_test",
            "nightly": true,
            "timeout": 3600
        },
        {
            "playbookID": "Luminate-TestPlaybook",
            "integrations": "Luminate"
        },
        {
            "playbookID": "Palo Alto Networks - Malware Remediation Test",
            "integrations": "Palo Alto Minemeld",
            "fromversion": "4.5.0"
        },
        {
            "playbookID": "SumoLogic-Test",
            "integrations": "SumoLogic",
            "fromversion": "4.1.0"
        },
        {
            "playbookID": "ParseEmailFiles-test"
        },
        {
            "playbookID": "PAN-OS - Block IP and URL - External Dynamic List Test",
            "integrations": "palo_alto_networks_pan_os_edl_management",
            "fromversion": "4.0.0"
        },
        {
            "playbookID": "Test_EDL",
            "integrations": "EDL",
            "fromversion": "5.5.0"
        },
        {
            "playbookID": "PAN-OS - Block IP - Custom Block Rule Test",
            "integrations": "Panorama",
            "instance_names": "palo_alto_panorama",
            "fromversion": "4.0.0"
        },
        {
            "playbookID": "PAN-OS - Block IP - Static Address Group Test",
            "integrations": "Panorama",
            "instance_names": "palo_alto_panorama",
            "fromversion": "4.0.0"
        },
        {
            "playbookID": "PAN-OS - Block URL - Custom URL Category Test",
            "integrations": "Panorama",
            "instance_names": "palo_alto_panorama",
            "fromversion": "4.0.0"
        },
        {
            "playbookID": "Endpoint Malware Investigation - Generic - Test",
            "integrations": [
                "Traps",
                "Cylance Protect v2",
                "Demisto REST API"
            ],
            "fromversion": "5.0.0",
            "timeout": 1200
        },
        {
            "playbookID": "ParseExcel-test"
        },
        {
            "playbookID": "Detonate File - No Files test"
        },
        {
            "integrations": [
                "Panorama",
                "Check Point"
            ],
            "instance_names": "palo_alto_firewall",
            "playbookID": "blockip_test_playbook"
        },
        {
            "integrations": "Palo Alto Minemeld",
            "playbookID": "minemeld_test"
        },
        {
            "integrations": "SentinelOne V2",
            "playbookID": "SentinelOne V2 - test"
        },
        {
            "integrations": "InfoArmor VigilanteATI",
            "playbookID": "InfoArmorVigilanteATITest"
        },
        {
            "integrations": "IntSights",
            "instance_names": "intsights_standard_account",
            "playbookID": "IntSights Test",
            "nightly": true,
            "timeout": 500
        },
        {
            "integrations": "IntSights",
            "playbookID": "IntSights Mssp Test",
            "instance_names": "intsights_mssp_account",
            "nightly": true,
            "timeout": 500
        },
        {
            "integrations": "dnstwist",
            "playbookID": "dnstwistTest"
        },
        {
            "integrations": "BitDam",
            "playbookID": "Detonate File - BitDam Test"
        },
        {
            "integrations": "Threat Grid",
            "playbookID": "Test-Detonate URL - ThreatGrid",
            "timeout": 600
        },
        {
            "integrations": "Threat Grid",
            "playbookID": "ThreatGridTest",
            "timeout": 600
        },
        {
            "integrations": [
                "Palo Alto Minemeld",
                "Panorama"
            ],
            "instance_names": "palo_alto_firewall",
            "playbookID": "block_indicators_-_generic_-_test"
        },
        {
            "integrations": "Signal Sciences WAF",
            "playbookID": "SignalSciences-Test"
        },
        {
            "integrations": "RTIR",
            "playbookID": "RTIR Test"
        },
        {
            "integrations": "RedCanary",
            "playbookID": "RedCanaryTest",
            "nightly": true
        },
        {
            "integrations": "Devo",
            "playbookID": "devo_test_playbook",
            "timeout" : 500
        },
        {
            "playbookID": "URL Enrichment - Generic v2 - Test",
            "integrations": [
                "Rasterize",
                "VirusTotal - Private API"
            ],
            "instance_names": "virus_total_private_api_general",
            "timeout": 500
        },
        {
            "playbookID": "CutTransformerTest"
        },
        {
            "integrations": "SCADAfence CNM",
            "playbookID": "SCADAfence_test"
        },
        {
            "integrations": "ProtectWise",
            "playbookID": "Protectwise-Test"
        },
        {
            "integrations": "WhatsMyBrowser",
            "playbookID": "WhatsMyBrowser-Test"
        },
        {

            "integrations": "BigFix",
            "playbookID": "BigFixTest"
        },
        {
            "integrations": "Lastline",
            "playbookID": "Lastline - testplaybook",
            "nightly": true
        },
        {
            "integrations": "epo",
            "playbookID": "Test Playbook McAfee ePO"
        },
        {
            "integrations": "McAfee DXL",
            "playbookID": "McAfee DXL - Test"
        },
        {
            "integrations": "activedir",
            "playbookID": "calculate_severity_-_critical_assets_-_test"
        },
        {
            "playbookID": "TextFromHTML_test_playbook"
        },
        {
            "playbookID": "PortListenCheck-test"
        },
        {
            "integrations": "ThreatExchange",
            "playbookID": "ThreatExchange-test"
        },
        {
            "integrations": "ThreatExchange",
            "playbookID": "extract_indicators_-_generic_-_test",
            "timeout": 240
        },
        {
            "integrations": "Joe Security",
            "playbookID": "JoeSecurityTestPlaybook",
            "timeout": 500,
            "nightly": true
        },
        {
            "integrations": "Joe Security",
            "playbookID": "JoeSecurityTestDetonation",
            "timeout": 2000,
            "nightly": true
        },
        {
            "integrations": "WildFire-v2",
            "playbookID": "Wildfire Test"
        },
        {
            "integrations": "WildFire-v2",
            "playbookID": "Detonate URL - WildFire-v2 - Test"
        },
        {
            "integrations": "GRR",
            "playbookID": "grr_test",
            "nightly": true
        },
        {
            "integrations": "VirusTotal",
            "instance_names": "virus_total_general",
            "playbookID": "virusTotal-test-playbook",
            "timeout": 1400,
            "nightly": true
        },
        {
            "integrations": "VirusTotal",
            "instance_names": "virus_total_preferred_vendors",
            "playbookID": "virusTotaI-test-preferred-vendors",
            "timeout": 1400,
            "nightly": true
        },
        {
            "integrations": "Preempt",
            "playbookID": "Preempt Test"
        },
        {
            "integrations": "Gmail",
            "playbookID": "get_original_email_-_gmail_-_test"
        },
        {
            "integrations": ["Gmail Single User", "Gmail"],
            "playbookID": "Gmail Single User - Test",
            "fromversion": "4.5.0"
        },
        {
            "integrations": "EWS v2",
            "playbookID": "get_original_email_-_ews-_test",
            "instance_names": "ewv2_regular"
        },
        {
            "integrations": ["EWS v2", "EWS Mail Sender"],
            "playbookID": "EWS search-mailbox test",
            "instance_names": "ewv2_regular",
            "timeout": 300
        },
        {
            "integrations": "PagerDuty v2",
            "playbookID": "PagerDuty Test"
        },
        {
            "playbookID": "test_delete_context"
        },
        {
            "playbookID": "DeleteContext-auto-test"
        },
        {
            "playbookID": "GmailTest",
            "integrations": "Gmail"
        },
        {
            "playbookID": "Gmail Convert Html Test",
            "integrations": "Gmail"
        },
        {
            "playbookID": "reputations.json Test",
            "toversion": "5.0.0"
        },
        {
            "playbookID": "Indicators reputation-.json Test",
            "fromversion": "5.5.0"
        },
        {
            "playbookID": "Test IP Indicator Fields",
            "fromversion": "5.0.0"
        },
        {
            "integrations": "Shodan",
            "playbookID": "ShodanTest"
        },
        {
            "playbookID": "dedup_-_generic_-_test"
        },
        {
            "playbookID": "TestDedupIncidentsPlaybook"
        },
        {
            "playbookID": "TestDedupIncidentsByName"
        },
        {
            "integrations": "McAfee Advanced Threat Defense",
            "playbookID": "Test Playbook McAfee ATD",
            "timeout": 700
        },
        {
            "playbookID": "stripChars - Test"
        },
        {
            "integrations": "McAfee Advanced Threat Defense",
            "playbookID": "Test Playbook McAfee ATD Upload File"
        },
        {
            "playbookID": "exporttocsv_script_test"
        },
        {
            "playbookID": "Set - Test"
        },
        {
            "integrations": "Intezer v2",
            "playbookID": "Intezer Testing v2",
            "fromversion": "4.1.0",
            "timeout": 700
        },
        {
            "integrations": "FalconIntel",
            "playbookID": "CrowdStrike Falcon Intel v2"
        },
        {
            "playbookID": "ContextGetters_Test"
        },
        {
            "integrations": [
                "Mail Sender (New)",
                "google"
            ],
            "playbookID": "Mail Sender (New) Test"
        },
        {
            "playbookID": "buildewsquery_test"
        },
        {
            "integrations": "Rapid7 Nexpose",
            "playbookID": "nexpose_test",
            "timeout": 240
        },
        {
            "playbookID": "GetIndicatorDBotScore Test"
        },
        {
            "integrations": "EWS Mail Sender",
            "playbookID": "EWS Mail Sender Test"
        },
        {
            "integrations": [
                "EWS Mail Sender",
                "Rasterize"
            ],
            "playbookID": "EWS Mail Sender Test 2"
        },
        {
            "playbookID": "decodemimeheader_-_test"
        },
        {
            "integrations": "CVE Search",
            "playbookID": "cve_enrichment_-_generic_-_test"
        },
        {
            "playbookID": "test_url_regex"
        },
        {
            "integrations": "Skyformation",
            "playbookID": "TestSkyformation"
        },
        {
            "integrations": "okta",
            "playbookID": "okta_test_playbook",
            "timeout": 240
        },
        {
            "playbookID": "Test filters & transformers scripts"
        },
        {
            "integrations": "Salesforce",
            "playbookID": "SalesforceTestPlaybook"
        },
        {
            "integrations": "McAfee ESM-v10",
            "instance_names": "v10.2.0",
            "playbookID": "McAfeeESMTest",
            "timeout": 500
        },
        {
            "integrations": "McAfee ESM-v10",
            "instance_names": "v10.3.0",
            "playbookID": "McAfeeESMTest",
            "timeout": 500
        },
        {
            "integrations": "McAfee ESM-v10",
            "instance_names": "v11.1.3",
            "playbookID": "McAfeeESMTest",
            "timeout": 500
        },
        {
            "integrations": "GoogleSafeBrowsing",
            "playbookID": "Google Safe Browsing Test",
            "timeout": 240
        },
        {
            "integrations": "EWS v2",
            "playbookID": "EWSv2_empty_attachment_test",
            "instance_names": "ewv2_regular"
        },
        {
            "integrations": "EWS v2",
            "playbookID": "EWS Public Folders Test",
            "instance_names": "ewv2_regular"
        },
        {
            "playbookID": "TestWordFileToIOC",
            "timeout": 300
        },
        {
            "integrations": "Symantec Endpoint Protection V2",
            "playbookID": "SymantecEndpointProtection_Test"
        },
        {
            "integrations": "carbonblackprotection",
            "playbookID": "search_endpoints_by_hash_-_carbon_black_protection_-_test",
            "timeout": 500
        },
        {
            "playbookID": "process_email_-_generic_-_test",
            "integrations": "Rasterize",
            "timeout": 240
        },
        {
            "integrations": "activedir",
            "playbookID": "account_enrichment_-_generic_test"
        },
        {
            "integrations": "FalconHost",
            "playbookID": "search_endpoints_by_hash_-_crowdstrike_-_test",
            "timeout": 500
        },
        {
            "integrations": "FalconHost",
            "playbookID": "CrowdStrike Endpoint Enrichment - Test"
        },
        {
            "integrations": "FalconHost",
            "playbookID": "crowdstrike_falconhost_test"
        },
        {
            "integrations": "CrowdstrikeFalcon",
            "playbookID": "Test - CrowdStrike Falcon",
            "fromversion": "4.1.0"
        },
        {
            "playbookID": "ExposeIncidentOwner-Test"
        },
        {
            "integrations": "PostgreSQL",
            "playbookID": "PostgreSQL Test"
        },
        {
            "integrations": "google",
            "playbookID": "GsuiteTest"
        },
        {
            "integrations": "OpenPhish",
            "playbookID": "OpenPhish Test Playbook"
        },
        {
            "integrations": "RSA Archer",
            "playbookID": "Archer-Test-Playbook",
            "nightly": true
        },
        {
            "integrations": "jira",
            "playbookID": "Jira-Test"
        },
        {
            "integrations": "jira-v2",
            "playbookID": "Jira-v2-Test"
        },
        {
            "integrations": "ipinfo",
            "playbookID": "IPInfoTest"
        },
        {
            "integrations": "jira",
            "playbookID": "VerifyHumanReadableFormat"
        },
        {
            "playbookID": "ExtractURL Test"
        },
        {
            "playbookID": "strings-test"
        },
        {
            "playbookID": "TestCommonPython"
        },
        {
            "playbookID": "TestFileCreateAndUpload"
        },
        {
            "playbookID": "TestIsValueInArray"
        },
        {
            "playbookID": "TestStringReplace"
        },
        {
            "playbookID": "TestHttpPlaybook"
        },
        {
            "integrations": "SplunkPy",
            "playbookID": "Splunk-Test"
        },
        {
            "integrations": "SplunkPy",
            "playbookID": "SplunkPySearch_Test"
        },
        {
            "integrations": "McAfee NSM",
            "playbookID": "McAfeeNSMTest",
            "timeout": 400,
            "nightly": true
        },
        {
            "integrations": "PhishTank",
            "playbookID": "PhishTank Testing"
        },
        {
            "integrations": "McAfee Web Gateway",
            "playbookID": "McAfeeWebGatewayTest",
            "timeout": 500
        },
        {
            "integrations": "TCPIPUtils",
            "playbookID": "TCPUtils-Test"
        },
        {
            "playbookID": "ProofpointDecodeURL-Test",
            "timeout": 300
        },
        {
            "playbookID": "listExecutedCommands-Test"
        },
        {
            "integrations": "AWS - Lambda",
            "playbookID": "AWS-Lambda-Test (Read-Only)"
        },
        {
            "integrations": "Service Manager",
            "playbookID": "TestHPServiceManager",
            "timeout": 400
        },
        {
            "playbookID": "LanguageDetect-Test",
            "timeout": 300
        },
        {
            "integrations": "Forcepoint",
            "playbookID": "forcepoint test",
            "timeout": 500,
            "nightly": true
        },
        {
            "playbookID": "GeneratePassword-Test"
        },
        {
            "playbookID": "ZipFile-Test"
        },
        {
            "playbookID": "ExtractDomainTest"
        },
        {
            "playbookID": "Test-IsMaliciousIndicatorFound",
            "integrations": "VirusTotal",
            "instance_names": "virus_total_general",
            "fromversion": "5.0.0"
        },
        {
            "playbookID": "TestExtractHTMLTables"
        },
        {
            "integrations": "carbonblackliveresponse",
            "playbookID": "CarbonBlackLiveResponseTest",
            "nightly": true
        },
        {
            "playbookID": "TestSafeBreach",
            "integrations": "SafeBreach"
        },
        {
            "integrations": "urlscan.io",
            "playbookID": "urlscan_malicious_Test",
            "timeout": 500
        },
        {
            "integrations": "EWS v2",
            "playbookID": "pyEWS_Test",
            "instance_names": "ewv2_regular"
        },
        {
            "integrations": "EWS v2",
            "playbookID": "pyEWS_Test",
            "instance_names": "ewsv2_separate_process"
        },
        {
            "integrations": "remedy_sr_beta",
            "playbookID": "remedy_sr_test_pb"
        },
        {

            "integrations": "Netskope",
            "playbookID": "Netskope Test"
        },
        {
            "integrations": "Cylance Protect v2",
            "playbookID": "Cylance Protect v2 Test"
        },
        {
            "integrations": "ReversingLabs Titanium Cloud",
            "playbookID": "ReversingLabsTCTest"
        },
        {
            "integrations": "ReversingLabs A1000",
            "playbookID": "ReversingLabsA1000Test"
        },
        {
            "integrations": "Demisto Lock",
            "playbookID": "DemistoLockTest"
        },
        {
            "playbookID": "test-domain-indicator",
            "timeout": 400
        },
        {
            "playbookID": "Cybereason Test",
            "integrations": "Cybereason",
            "timeout": 1200,
            "fromversion": "4.1.0"
        },
        {
            "integrations": "VirusTotal - Private API",
            "instance_names": "virus_total_private_api_general",
            "playbookID": "File Enrichment - Virus Total Private API Test",
            "nightly": true
        },
        {
            "integrations": "VirusTotal - Private API",
            "instance_names": "virus_total_private_api_general",
            "playbookID": "virusTotalPrivateAPI-test-playbook",
            "timeout": 1400,
            "nightly": true
        },
        {
            "integrations": "VirusTotal - Private API",
            "instance_names": "virus_total_private_api_preferred_vendors",
            "playbookID": "virusTotalPrivateAPI-test-preferred-vendors",
            "timeout": 1400,
            "nightly": true
        },
        {
            "integrations": "Cisco Meraki",
            "playbookID": "Cisco-Meraki-Test"
        },
        {
            "integrations": "Windows Defender Advanced Threat Protection",
            "playbookID": "Test - Windows Defender Advanced Threat Protection",
            "instance_names": "windows_defender_atp_dev"
        },
        {
            "integrations": "Windows Defender Advanced Threat Protection",
            "playbookID": "Test - Windows Defender Advanced Threat Protection",
            "instance_names": "windows_defender_atp_prod"
        },
        {
            "integrations": "Tanium",
            "playbookID": "Tanium Test Playbook",
            "nightly": true,
            "timeout": 1200
        },
        {
            "integrations": "Recorded Future",
            "playbookID": "Recorded Future Test",
            "nightly": true
        },
        {
            "integrations": "Microsoft Graph",
            "playbookID": "Microsoft Graph Test",
            "instance_names": "ms_graph_security_dev"
        },
        {
            "integrations": "Microsoft Graph",
            "playbookID": "Microsoft Graph Test",
            "instance_names": "ms_graph_security_prod"
        },
        {
            "integrations": "Microsoft Graph User",
            "playbookID": "Microsoft Graph - Test",
            "instance_names": "ms_graph_user_dev"
        },
        {
            "integrations": "Microsoft Graph User",
            "playbookID": "Microsoft Graph - Test",
            "instance_names": "ms_graph_user_prod"
        },
        {
            "integrations": "Microsoft Graph Groups",
            "playbookID": "Microsoft Graph Groups - Test",
            "instance_names": "ms_graph_groups_dev"
        },
        {
            "integrations": "Microsoft Graph Groups",
            "playbookID": "Microsoft Graph Groups - Test",
            "instance_names": "ms_graph_groups_prod"
        },
                {
            "integrations": "Microsoft Graph Calendar",
            "playbookID": "Microsoft Graph Calendar - Test",
            "instance_names": "ms_graph_calendar_dev"
        },
        {
            "integrations": "Microsoft Graph Calendar",
            "playbookID": "Microsoft Graph Calendar - Test",
            "instance_names": "ms_graph_calendar_prod"
        },
        {
            "integrations": "RedLock",
            "playbookID": "RedLockTest",
            "nightly": true
        },
        {
            "integrations": "Symantec Messaging Gateway",
            "playbookID": "Symantec Messaging Gateway Test"
        },
        {
            "integrations": "ThreatConnect",
            "playbookID": "test-ThreatConnect"
        },
        {
            "integrations": "VxStream",
            "playbookID": "VxStream Test",
            "nightly": true
        },
        {
            "integrations": "Cylance Protect",
            "playbookID": "get_file_sample_by_hash_-_cylance_protect_-_test",
            "timeout": 240
        },
        {
            "integrations": "Cylance Protect",
            "playbookID": "endpoint_enrichment_-_generic_test"
        },
        {
            "integrations": "QRadar",
            "playbookID": "test_Qradar"
        },
        {
            "integrations": "VMware",
            "playbookID": "VMWare Test"
        },
        {
            "integrations": "Anomali ThreatStream",
            "playbookID": "Anomali_ThreatStream_Test"
        },
        {
            "integrations": "Farsight DNSDB",
            "playbookID": "DNSDBTest"
        },
        {
            "integrations": "carbonblack-v2",
            "playbookID": "CarbonBlackResponseTest"
        },
        {
            "integrations": "Cisco Umbrella Investigate",
            "playbookID": "Cisco Umbrella Test"
        },
        {
            "integrations": "icebrg",
            "playbookID": "Icebrg Test",
            "timeout": 500
        },
        {
            "integrations": "Symantec MSS",
            "playbookID": "SymantecMSSTest"
        },
        {
            "integrations": "Remedy AR",
            "playbookID": "Remedy AR Test"
        },
        {
            "integrations": "AWS - IAM",
            "playbookID": "d5cb69b1-c81c-4f27-8a40-3106c0cb2620"
        },
        {
            "integrations": "McAfee Active Response",
            "playbookID": "McAfee-MAR_Test",
            "timeout": 700
        },
        {
            "integrations": "McAfee Threat Intelligence Exchange",
            "playbookID": "McAfee-TIE Test",
            "timeout": 700
        },
        {
            "integrations": "ArcSight Logger",
            "playbookID": "ArcSight Logger test"
        },
        {
            "integrations": "ArcSight ESM v2",
            "playbookID": "ArcSight ESM v2 Test"
        },
        {
            "integrations": "ArcSight ESM v2",
            "playbookID": "test Arcsight - Get events related to the Case"
        },
        {
            "integrations": "XFE",
            "playbookID": "XFE Test",
            "timeout": 140,
            "nightly": true
        },
        {
            "integrations": "McAfee Threat Intelligence Exchange",
            "playbookID": "search_endpoints_by_hash_-_tie_-_test",
            "timeout": 500
        },
        {
            "integrations": "iDefense",
            "playbookID": "iDefenseTest",
            "timeout": 300
        },
        {
            "integrations": "AbuseIPDB",
            "playbookID": "AbuseIPDB Test",
            "nightly": true
        },
        {
            "integrations": "AbuseIPDB",
            "playbookID": "AbuseIPDB PopulateIndicators Test",
            "nightly": true
        },
        {
            "integrations": "jira",
            "playbookID": "JiraCreateIssue-example-test"
        },
        {
            "integrations": "LogRhythm",
            "playbookID": "LogRhythm-Test-Playbook",
            "timeout": 200
        },
        {
            "integrations": "FireEye HX",
            "playbookID": "FireEye HX Test"
        },
        {
            "integrations": "Phish.AI",
            "playbookID": "PhishAi-Test"
        },
        {
            "integrations": "Phish.AI",
            "playbookID": "Test-Detonate URL - Phish.AI"
        },
        {
            "integrations": "Centreon",
            "playbookID": "Centreon-Test-Playbook"
        },
        {
            "playbookID": "ReadFile test"
        },
        {
            "integrations": "TruSTAR",
            "playbookID": "TruSTAR Test"
        },
        {
            "integrations": "AlphaSOC Wisdom",
            "playbookID": "AlphaSOC-Wisdom-Test"
        },
        {
            "integrations": "carbonblack-v2",
            "playbookID": "CBFindIP - Test"
        },
        {
            "integrations": "Jask",
            "playbookID": "Jask_Test",
            "fromversion": "4.1.0"
        },
        {
            "integrations": "Qualys",
            "playbookID": "Qualys-Test"
        },
        {
            "integrations": "Whois",
            "playbookID": "whois_test",
            "fromversion": "4.1.0"
        },
        {
            "integrations": "RSA NetWitness Endpoint",
            "playbookID": "NetWitness Endpoint Test"
        },
        {
            "integrations": "Check Point Sandblast",
            "playbookID": "Sandblast_malicious_test"
        },
        {
            "playbookID": "TestMatchRegex"
        },
        {
            "integrations": "ActiveMQ",
            "playbookID": "ActiveMQ Test"
        },
        {
            "playbookID": "RegexGroups Test"
        },
        {
            "integrations": "Cisco ISE",
            "playbookID": "cisco-ise-test-playbook"
        },
        {
            "integrations": "RSA NetWitness v11.1",
            "playbookID": "RSA NetWitness Test"
        },
        {
            "playbookID": "ExifReadTest"
        },
        {
            "integrations": "Cuckoo Sandbox",
            "playbookID": "CuckooTest",
            "timeout": 700
        },
        {
            "integrations": "VxStream",
            "playbookID": "Test-Detonate URL - Crowdstrike",
            "timeout": 1200
        },
        {
            "playbookID": "Detonate File - Generic Test",
            "timeout": 500
        },
        {
            "integrations": [
                "Lastline",
                "WildFire-v2",
                "SNDBOX",
                "VxStream",
                "McAfee Advanced Threat Defense"
            ],
            "playbookID": "Detonate File - Generic Test",
            "timeout": 2400,
            "nightly": true
        },
        {
            "playbookID": "detonate_file_-_generic_test",
            "toversion": "3.6.0"
        },
        {
            "playbookID": "STIXParserTest"
        },
        {
            "playbookID": "Detonate URL - Generic Test",
            "timeout": 2000,
            "nightly": true,
            "integrations": [
                "McAfee Advanced Threat Defense",
                "VxStream",
                "Lastline"
            ]
        },
        {
            "playbookID": "ReadPDFFile-Test"
        },
        {
            "integrations": [
                "FalconHost",
                "McAfee Threat Intelligence Exchange",
                "carbonblackprotection",
                "carbonblack"
            ],
            "playbookID": "search_endpoints_by_hash_-_generic_-_test",
            "timeout": 500
        },
        {
            "integrations": "Zscaler",
            "playbookID": "Zscaler Test",
            "nightly": true,
            "timeout": 500
        },
        {
            "playbookID": "DemistoUploadFileToIncident Test",
            "integrations": "Demisto REST API"
        },
        {
            "playbookID": "DemistoUploadFile Test",
            "integrations": "Demisto REST API"
        },
        {
            "playbookID": "MaxMind Test",
            "integrations": "MaxMind GeoIP2"

        },
        {
            "playbookID": "Test_Sagemaker",
            "integrations": "AWS Sagemaker"

        },
        {
            "playbookID": "C2sec-Test",
            "integrations": "C2sec irisk",
            "fromversion": "5.0.0"
        },
        {
            "playbookID": "Phishing v2 Test - Attachment",
            "timeout": 1200,
            "nightly": true,
            "integrations": [
                "EWS Mail Sender",
                "Have I Been Pwned? V2",
                "Demisto REST API",
                "Palo Alto Minemeld",
                "Rasterize"
            ]
        },
        {
            "playbookID": "Phishing v2 Test - Inline",
            "timeout": 1200,
            "nightly": true,
            "integrations": [
                "EWS Mail Sender",
                "Have I Been Pwned? V2",
                "Demisto REST API",
                "Palo Alto Minemeld",
                "Rasterize"
            ]
        },
        {
            "integrations": "duo",
            "playbookID": "DUO Test Playbook"
        },
        {
            "playbookID": "SLA Scripts - Test",
            "fromversion": "4.1.0"
        },
        {
            "playbookID": "PcapHTTPExtractor-Test"
        },
        {
            "playbookID": "Ping Test Playbook"
        },
        {
            "playbookID": "Active Directory Test",
            "integrations": "Active Directory Query v2",
            "instance_names": "active_directory_ninja"
        },
        {
            "playbookID": "AD v2 - debug-mode - Test",
            "integrations": "Active Directory Query v2",
            "instance_names": "active_directory_ninja",
            "fromversion": "5.0.0"
        },
        {
            "playbookID": "Docker Hardening Test",
            "_comment": "Not testing on 5.5 yet. Waiting for #20951",
            "fromversion": "5.0.0",
            "toversion": "5.4.9"
        },
        {
            "integrations": "Active Directory Query v2",
            "instance_names": "active_directory_ninja",
            "playbookID": "Active Directory Query V2 configuration with port"
        },
        {
            "integrations": "mysql",
            "playbookID": "MySQL Test"
        },
        {
            "playbookID": "Email Address Enrichment - Generic v2 - Test"
        },
        {
            "playbookID": "Email Address Enrichment - Generic v2.1 - Test",
            "integrations": "Active Directory Query v2",
            "instance_names": "active_directory_ninja"
        },
        {
            "integrations": "Cofense Intelligence",
            "playbookID": "Test - Cofense Intelligence",
            "timeout": 500
        },
        {
            "playbookID": "GDPRContactAuthorities Test"
        },
        {
            "integrations": "Google Resource Manager",
            "playbookID": "GoogleResourceManager-Test",
            "timeout": 500,
            "nightly": true
        },
        {
            "integrations": "SlashNext Phishing Incident Response",
            "playbookID": "SlashNextPhishingIncidentResponse-Test",
            "timeout": 500,
            "nightly": true
        },
        {
            "integrations": "Google Cloud Storage",
            "playbookID": "GCS - Test",
            "timeout": 500,
            "nightly": true
        },
        {
            "playbookID": "Calculate Severity - Generic v2 - Test",
            "integrations": [
                "Palo Alto Minemeld",
                "Active Directory Query v2"
            ],
            "instance_names": "active_directory_ninja",
            "fromversion": "4.5.0"
        },
        {
            "integrations": "Freshdesk",
            "playbookID": "Freshdesk-Test",
            "timeout": 500,
            "nightly": true
        },
        {
            "playbookID": "Autoextract - Test",
            "fromversion": "4.1.0"
        },
        {
            "playbookID": "FilterByList - Test",
            "fromversion": "4.5.0"
        },
            {
            "playbookID": "Impossible Traveler - Test",
            "integrations": [
                "Ipstack",
                "ipinfo",
                "Rasterize",
                "Active Directory Query v2",
                "Demisto REST API"
            ],
            "instance_names": "active_directory_ninja",
            "fromversion": "5.0.0",
            "timeout": 700
        },
        {
            "playbookID": "Active Directory - Get User Manager Details - Test",
            "integrations": "Active Directory Query v2",
            "instance_names": "active_directory_80k",
            "fromversion": "4.5.0"
        },
        {
            "integrations": "Kafka V2",
            "playbookID": "Kafka Test"
        },
        {
            "playbookID": "File Enrichment - Generic v2 - Test",
            "instance_names": "virus_total_private_api_general",
            "integrations": [
                "VirusTotal - Private API",
                "Cylance Protect v2"
            ]
        },
        {
            "integrations": "McAfee Active Response",
            "playbookID": "Endpoint data collection test",
            "timeout": 500
        },
        {
            "playbookID": "Phishing - Core - Test",
            "integrations": [
                "EWS Mail Sender",
                "Demisto REST API",
                "Palo Alto Minemeld",
                "Rasterize"
            ],
            "fromversion": "4.5.0",
            "timeout": 1700
        },
        {
            "integrations": "McAfee Active Response",
            "playbookID": "MAR - Endpoint data collection test",
            "timeout": 500
        },
        {

            "integrations": "DUO Admin",
            "playbookID": "DuoAdmin API test playbook"
        },
        {
            "integrations": "TAXIIFeed",
            "playbookID": "TAXII_Feed_Test",
            "fromversion": "5.5.0"
        },
        {
            "integrations": "Traps",
            "playbookID": "Traps test",
            "timeout": 600
        },
        {
            "playbookID": "TestShowScheduledEntries"
        },
        {
            "playbookID": "Calculate Severity - Standard - Test",
            "integrations": "Palo Alto Minemeld",
            "fromversion": "4.5.0"
        },
        {
            "integrations": "Symantec Advanced Threat Protection",
            "playbookID": "Symantec ATP Test"

        },
        {
            "playbookID": "HTTPListRedirects - Test SSL"
        },
        {
            "playbookID": "HTTPListRedirects Basic Test"
        },
        {
            "playbookID": "CheckDockerImageAvailableTest"
        },
        {
            "playbookID": "ExtractDomainFromEmailTest"
        },
        {
            "playbookID": "Account Enrichment - Generic v2 - Test",
            "integrations": "activedir"
        },
        {
            "playbookID": "Extract Indicators From File - Generic v2 - Test",
            "integrations": "Image OCR",
            "timeout": 300,
            "fromversion": "4.1.0",
            "toversion": "4.4.9"
        },
        {
            "playbookID": "Extract Indicators From File - Generic v2 - Test",
            "integrations": "Image OCR",
            "timeout": 350,
            "fromversion": "4.5.0"
        },
        {
            "playbookID": "Endpoint Enrichment - Generic v2.1 - Test",
            "integrations": [
                "FalconHost",
                "Cylance Protect v2",
                "carbonblack-v2",
                "epo",
                "Active Directory Query v2"
            ],
            "instance_names": "active_directory_ninja"
        },
        {
            "playbookID": "EmailReputationTest",
            "integrations": "Have I Been Pwned? V2"
        },
        {
            "integrations": "Symantec Deepsight Intelligence",
            "playbookID": "Symantec Deepsight Test"
        },
        {
            "playbookID": "ExtractDomainFromEmailTest"
        },
        {
            "playbookID": "PAN OS EDL Management - Test",
            "integrations": "palo_alto_networks_pan_os_edl_management"
        },
        {
            "playbookID": "PAN-OS DAG Configuration Test",
            "integrations": "Panorama",
            "instance_names": "palo_alto_panorama",
            "timeout": 1000
        },
        {
            "playbookID": "PAN-OS Create Or Edit Rule Test",
            "integrations": "Panorama",
            "instance_names": "palo_alto_panorama",
            "timeout": 1000
        },
        {
            "playbookID": "PAN-OS EDL Setup Test",
            "integrations": ["Panorama", "palo_alto_networks_pan_os_edl_management"],
            "instance_names": "palo_alto_panorama",
            "timeout": 1000
        },
        {
            "integrations": "Snowflake",
            "playbookID": "Snowflake-Test"
        },
        {
            "playbookID": "Account Enrichment - Generic v2.1 - Test",
            "integrations": "Active Directory Query v2",
            "instance_names": "active_directory_ninja"
        },
        {
            "integrations": "Cisco Umbrella Investigate",
            "playbookID": "Domain Enrichment - Generic v2 - Test"
        },
        {
            "integrations": "Google BigQuery",
            "playbookID": "Google BigQuery Test"
        },
        {
            "integrations": "Zoom",
            "playbookID": "Zoom_Test"
        },
        {
            "integrations": "Palo Alto Networks Cortex",
            "playbookID": "Palo Alto Networks Cortex Test",
            "fromversion": "4.1.0"
        },
        {
            "playbookID": "IP Enrichment - Generic v2 - Test",
            "integrations": "Threat Crowd",
            "fromversion": "4.1.0"
        },
        {
            "integrations": "Cherwell",
            "playbookID": "Cherwell Example Scripts - test"
        },
        {
            "integrations": "Cherwell",
            "playbookID": "Cherwell - test"
        },
        {
            "integrations": "CarbonBlackProtectionV2",
            "playbookID": "Carbon Black Enterprise Protection V2 Test"
        },
        {
            "integrations": "Active Directory Query v2",
            "instance_names": "active_directory_ninja",
            "playbookID": "Test ADGetUser Fails with no instances 'Active Directory Query' (old version)"
        },
        {
            "integrations": "ANYRUN",
            "playbookID": "ANYRUN-Test"
        },
        {
            "integrations": "ANYRUN",
            "playbookID": "Detonate File - ANYRUN - Test"
        },
        {
            "integrations": "ANYRUN",
            "playbookID": "Detonate URL - ANYRUN - Test"
        },
        {
            "integrations": "Netcraft",
            "playbookID": "Netcraft test"
        },
        {
            "integrations": "EclecticIQ Platform",
            "playbookID": "EclecticIQ Test"
        },
        {
            "playbookID": "FormattingPerformance - Test",
            "fromversion": "5.0.0"
        },
        {
            "integrations": "AWS - EC2",
            "playbookID": "2142f8de-29d5-4288-8426-0db39abe988b"
        },
        {
            "integrations": "AWS - EC2",
            "playbookID": "d66e5f86-e045-403f-819e-5058aa603c32"
        },
        {
            "integrations": "ANYRUN",
            "playbookID": "Detonate File From URL - ANYRUN - Test"
        },
        {
            "integrations": "AWS - CloudWatchLogs",
            "playbookID": "2cddaacb-4e4c-407e-8ef5-d924867b810c"
        },
        {
            "integrations": "AWS - CloudTrail",
            "playbookID": "3da2e31b-f114-4d7f-8702-117f3b498de9"
        },
        {
            "integrations": "carbonblackprotection",
            "playbookID": "67b0f25f-b061-4468-8613-43ab13147173"
        },
        {
            "integrations": "DomainTools",
            "playbookID": "DomainTools-Test"
        },
        {
            "integrations": "Exabeam",
            "playbookID": "Exabeam - Test"
        },
        {
            "integrations": "DomainTools Iris",
            "playbookID": "DomainTools Iris - Test",
            "fromversion": "4.1.0"
        },
        {
            "integrations": "Cisco Spark",
            "playbookID": "efc817d2-6660-4d4f-890d-90513ca1e180"
        },
        {
            "playbookID": "get_file_sample_from_path_-_d2_-_test"
        },
        {
            "integrations": "Remedy On-Demand",
            "playbookID": "Remedy-On-Demand-Test"
        },
        {
            "playbookID": "ssdeepreputationtest"
        },
        {
            "playbookID": "TestIsEmailAddressInternal"
        },
        {
            "integrations": "Google Cloud Compute",
            "playbookID": "GoogleCloudCompute-Test"
        },
        {
            "integrations": "AWS - S3",
            "playbookID": "97393cfc-2fc4-4dfe-8b6e-af64067fc436"
        },
        {
            "integrations": "Image OCR",
            "playbookID": "TestImageOCR"
        },
        {
            "integrations": "fireeye",
            "playbookID": "Detonate File - FireEye AX - Test"
        },
        {
            "integrations": ["Rasterize","Image OCR"],
            "playbookID": "Rasterize Test"
        },
        {
            "integrations": "Rasterize",
            "playbookID": "RasterizeImageTest"
        },
        {
            "integrations": "Ipstack",
            "playbookID": "Ipstack_Test"
        },
        {

            "integrations": "Perch",
            "playbookID": "Perch-Test"
        },
        {
            "integrations": "Forescout",
            "playbookID": "Forescout-Test"
        },
        {
            "integrations": "GitHub",
            "playbookID": "Git_Integration-Test"
        },
        {
            "integrations": "LogRhythmRest",
            "playbookID": "LogRhythm REST test"
        },
        {
            "integrations": "AlienVault USM Anywhere",
            "playbookID": "AlienVaultUSMAnywhereTest"
        },
        {
            "playbookID": "PhishLabsTestPopulateIndicators"
        },
        {
            "integrations": "PhishLabs IOC",
            "playbookID": "PhishLabsIOC TestPlaybook",
            "fromversion": "4.1.0"
        },
        {
            "integrations": "vmray",
            "playbookID": "VMRay-Test"
        },
        {
            "integrations": "PerceptionPoint",
            "playbookID": "PerceptionPoint Test",
            "fromversion": "4.1.0"
        },
        {
            "integrations": "AutoFocus V2",
            "playbookID": "AutoFocus V2 test",
            "fromversion": "5.0.0"
        },
        {
            "playbookID": "Process Email - Generic for Rasterize"
        },
        {
            "playbookID": "Send Investigation Summary Reports - Test",
            "integrations": "EWS Mail Sender",
            "fromversion": "4.1.0"
        },
        {
            "integrations": "Anomali ThreatStream v2",
            "playbookID": "ThreatStream-Test"
        },
        {
            "integrations": "Flashpoint",
            "playbookID": "Flashpoint_event-Test"
        },
        {
            "integrations": "Flashpoint",
            "playbookID": "Flashpoint_forum-Test"
        },
        {
            "integrations": "Flashpoint",
            "playbookID": "Flashpoint_report-Test"
        },
        {
            "integrations": "Flashpoint",
            "playbookID": "Flashpoint_reputation-Test"
        },
        {
            "integrations": "BluecatAddressManager",
            "playbookID": "Bluecat Address Manager test"
        },
        {
            "integrations": "MailListener - POP3 Beta",
            "playbookID": "MailListener-POP3 - Test"
        },
        {
            "playbookID": "sumList - Test"
        },
        {
            "integrations": "VulnDB",
            "playbookID": "Test-VulnDB"
        },
        {
            "integrations": "Shodan_v2",
            "playbookID": "Test-Shodan_v2",
            "timeout": 1000
        },
        {
            "integrations": "Threat Crowd",
            "playbookID": "ThreatCrowd - Test"
        },
        {
            "integrations": "GoogleDocs",
            "playbookID": "GoogleDocs-test"
        },
        {
            "playbookID": "Request Debugging - Test",
            "fromversion": "5.0.0"
        },
        {
            "playbookID": "Test Convert file hash to corresponding hashes",
            "fromversion": "4.5.0",
            "integrations": "VirusTotal",
            "instance_names": "virus_total_general"
        },
        {
            "playbookID": "PANW - Hunting and threat detection by indicator type Test",
            "fromversion": "5.0.0",
            "timeout": 1200,
            "integrations": ["Panorama","Palo Alto Networks Cortex","AutoFocus V2","VirusTotal"],
            "instance_names": ["palo_alto_panorama","virus_total_general"]
        },
        {
            "playbookID": "PAN-OS Query Logs For Indicators Test",
            "fromversion": "4.5.0",
            "timeout": 600,
            "integrations": "Panorama",
            "instance_names": "palo_alto_panorama"
        },
        {
            "integrations": "Hybrid Analysis",
            "playbookID": "HybridAnalysis-Test",
            "timeout": 500,
            "fromversion": "4.1.0"
        },
        {
            "integrations": "Elasticsearch v2",
            "instance_names": "es_v7",
            "playbookID": "Elasticsearch_v2_test"
        },
        {
            "integrations": "Elasticsearch v2",
            "instance_names": "es_v6",
            "playbookID": "Elasticsearch_v2_test-v6"
        },
        {
            "integrations": "IronDefense",
            "playbookID": "IronDefenseTest"
        },
        {
            "integrations": "PolySwarm",
            "playbookID": "PolySwarm-Test"
        },
        {
            "integrations": "Kennav2",
            "playbookID": "Kenna Test"
        },
        {
            "integrations": "SecurityAdvisor",
            "playbookID": "SecurityAdvisor-Test",
            "fromversion": "4.5.0"
        },
        {
            "integrations": "Google Key Management Service",
            "playbookID": "Google-KMS-test"
        },
        {
            "integrations": "SecBI",
            "playbookID": "SecBI - Test"
        },
        {
            "playbookID": "ExtractFQDNFromUrlAndEmail-Test"
        },
        {
          "integrations": "EWS v2",
          "playbookID": "Get EWS Folder Test",
          "fromversion": "4.5.0",
          "instance_names": "ewv2_regular"
        },
        {
          "integrations": "QRadar",
          "playbookID": "QRadar Indicator Hunting Test",
          "timeout": 1200,
          "fromversion": "5.0.0"
        },
        {
            "playbookID": "SetAndHandleEmpty test",
            "fromversion": "4.5.0"
        },
        {
            "integrations": "Tanium v2",
            "playbookID": "Tanium v2 - Test"
        },
        {
          "integrations": "FeedOffice365",
          "playbookID": "Office365_Feed_Test",
          "fromversion": "5.5.0"
        },
        {
            "integrations": "GoogleCloudTranslate",
            "playbookID": "GoogleCloudTranslate-Test"
        },
        {
            "integrations": "Infoblox",
            "playbookID": "Infoblox Test"
        },
        {
            "integrations": "BPA",
            "playbookID": "Test-BPA",
            "fromversion": "4.5.0"
        },
        {
            "playbookID": "GetValuesOfMultipleFIelds Test",
            "fromversion": "4.5.0"
        },
        {
            "integrations": "BPA",
            "playbookID": "Test-BPA_Integration",
            "fromversion": "4.5.0"
        }
    ],
    "skipped_tests": {
        "Test-Detonate URL - Crowdstrike": "Issue 19439",
        "Git_Integration-Test": "Issue 20029",
        "Symantec Data Loss Prevention - Test": "Issue 20134",
        "Extract Indicators From File - Generic v2": "Issue 20143",
        "PAN-OS Create Or Edit Rule Test":"Issue 20037",
        "NetWitness Endpoint Test": "Issue 19878",
        "TestParseEmailHeaders": "Issue 18815",
        "TestUptycs": "Issue 19750",
        "InfoArmorVigilanteATITest": "Test issue 17358",
        "Lastline - testplaybook": "Checking the integration via Generic detonation playbooks, don't want to load the daily quota",
        "ArcSight Logger test": "Issue 19117",
        "TruSTAR Test": "Issue 19777",
        "TestDedupIncidentsByName": "skipped on purpose - this is part of the TestDedupIncidentsPlaybook - no need to execute separately as a test",
        "3da2e31b-f114-4d7f-8702-117f3b498de9": "Issue 19837",
        "d66e5f86-e045-403f-819e-5058aa603c32": "pr 3220",
        "Carbon Black Enterprise Protection V2 Test": "Issue 19838",
        "get_file_sample_from_path_-_d2_-_test": "Issue 19844",
        "Cofense Triage Test": "Creds only works on demo4",
        "Test - Windows Defender Advanced Threat Protection": "Issue - #18552",
        "nexpose_test": "Issue 18694",
        "Recorded Future Test": "Issue 18922",
        "IntSights Mssp Test": "Issue #16351",
        "CheckPhish-Test": "Issue 19188",
        "fd93f620-9a2d-4fb6-85d1-151a6a72e46d": "Issue 19854",
        "PAN-OS DAG Configuration Test": "Issue #19205",
        "DeleteContext-auto-subplaybook-test": "used in DeleteContext-auto-test as sub playbook",
        "Test Playbook TrendMicroDDA": "Issue 16501",
        "ssdeepreputationtest": "Issue #20953"
    },
    "skipped_integrations": {
        "_comment": "~~~ NO INSTANCE ~~~",
        "AWS - IAM": "Issue 21401",
        "FortiGate": "License expired, and not going to get one (issue 14723)",
        "IronDefense": "Test depends on making requests to a non-public API",
        "Attivo Botsink": "no instance, not going to get it",
        "VMware": "no License, and probably not going to get it",
        "AWS Sagemaker": "License expired, and probably not going to get it",
        "Symantec MSS": "No instance, probably not going to get it (issue 15513)",
        "Google Cloud Compute": "Can't test yet",
        "Cymon": "The service was discontinued since April 30th, 2019.",
        "FireEye ETP": "No instance",
        "ProofpointTAP_v2": "No instance",
        "remedy_sr_beta": "No instance",
        "ExtraHop v2": "No instance",
        "Fidelis Elevate Network": "Issue 20735",
        "Minerva Labs Anti-Evasion Platform": "Issue 18835",
        "PolySwarm": "contribution",
        "fireeye": "Issue 19839",
        "DomainTools": "Issue 8298",
        "Remedy On-Demand": "Issue 19835",
        "ProtectWise": "Issue 20486",
        "ThreatMiner": "Issue 20469",
        "DomainTools Iris": "Issue 20433",
        "Check Point": "Issue 18643",
        "Preempt": "Issue 20268",
        "iDefense": "Issue 20095",
        "Joe Security": "Issue 17996",
        "CrowdstrikeFalcon": "Issue 19833",
        "ZeroFox": "Issue 19161",
        "Jask": "Issue 18879",
        "vmray": "Issue 18752",
        "Anomali ThreatStream v2": "Issue 18561",
        "Anomali ThreatStream": "Issue 19182",
        "SCADAfence CNM": "Issue 18376",
        "ArcSight ESM v2": "Issue #18328",
        "AlienVault USM Anywhere": "Issue #18273",
        "Tufin": "Issue 16441",
        "Dell Secureworks": "Instance locally installed on @liorblob PC",
        "MimecastV2": "Issue 14593",
        "Netskope": "instance is down",
        "Farsight DNSDB": "Issue 15512",
        "Service Manager": "Expired license",
        "carbonblackprotection": "License expired",
        "icebrg": "Issue 14312",
        "Freshdesk": "Trial account expired",
        "Threat Grid": "Issue 16197",
        "Kafka V2": "Can not connect to instance from remote",
        "Check Point Sandblast": "Issue 15948",
        "Remedy AR": "getting 'Not Found' in test button",
        "Salesforce": "Issue 15901",
        "Zscaler": "Issue 17784",
        "RedCanary": "License expired",
        "ANYRUN": "No instance",
        "Snowflake": "Looks like account expired, needs looking into",
        "Cisco Spark": "Issue 18940",
        "Phish.AI": "Issue 17291",
        "MaxMind GeoIP2": "Issue 18932.",
        "Exabeam": "Issue 19371",
        "McAfee ESM-v10": "Issue 20225",

        "_comment": "~~~ UNSTABLE ~~~",
        "ServiceNow": "Instance goes to hibernate every few hours",
        "Tanium": "issue 15497",
        "Tenable.sc": "unstable instance",


        "_comment": "~~~ OTHER ~~~",
        "EclecticIQ Platform": "Issue 8821",
        "BitDam": "Issue #17247",
        "Zoom": "Issue 19832",
        "Forescout": "Can only be run from within PANW network. Look in keeper for - Demisto in the LAB",
        "HelloWorldSimple": "This is just an example integration - no need for test",
        "Lockpath KeyLight": "Deprecated. No tests.",
        "SafeBreach": "pending rewrite",

        "_comment": "~~~ QUOTA ISSUES ~~~",
        "AWS - Athena - Beta": "Issue 19834",
        "Lastline": "issue 20323",
        "Google Resource Manager": "Cannot create projects because have reached alloted quota.",
        "Looker": "Warehouse 'DEMO_WH' cannot be resumed because resource monitor 'LIMITER' has exceeded its quota."
    },
    "nightly_integrations": [
        "Lastline",
        "TruSTAR",
        "SlackV2"
    ],
    "unmockable_integrations": {
        "Google Key Management Service": "The API requires an SSL secure connection to work.",
        "McAfee ESM-v10": "we have multiple instances with same test playbook, mock recording are per playbook so it keeps failing the playback step",
        "mysql": "Does not use http",
        "SlackV2": "Integration requires SSL",
        "Whois": "Mocks does not support sockets",
        "Panorama": "Exception: Proxy process took to long to go up. https://circleci.com/gh/demisto/content/24826",
        "Image OCR": "Does not perform network traffic",
        "Server Message Block (SMB)": "Does not perform http communication",
        "Active Directory Query v2": "Does not perform http communication",
        "dnstwist": "Does not peform http communication",
        "VxStream": "Issue 15544",
        "PagerDuty v2": "Integration requires SSL",
        "TCPIPUtils": "Integration requires SSL",
        "Luminate": "Integration has no proxy checkbox",
        "Shodan": "Integration has no proxy checkbox",
        "Google BigQuery": "Integration has no proxy checkbox",
        "ReversingLabs A1000": "Checking",
        "Check Point": "Checking",
        "okta": "Test Module failing, suspect it requires SSL",
        "Awake Security": "Checking",
        "ArcSight ESM v2": "Checking",
        "Phish.AI": "Checking",
        "Intezer": "Nightly - Checking",
        "ProtectWise": "Nightly - Checking",
        "google-vault": "Nightly - Checking",
        "RSA Archer": "Nightly - Checking",
        "McAfee NSM": "Nightly - Checking",
        "Forcepoint": "Nightly - Checking",
        "palo_alto_firewall": "Need to check test module",
        "Signal Sciences WAF": "error with certificate",
        "google": "'unsecure' parameter not working",
        "EWS Mail Sender": "Inconsistent test (playback fails, record succeeds)",
        "ReversingLabs Titanium Cloud": "No Unsecure checkbox. proxy trying to connect when disabled.",
        "Anomali ThreatStream": "'proxy' parameter not working",
        "Palo Alto Networks Cortex": "SDK",
        "Recorded Future": "might be dynamic test",
        "AlphaSOC Wisdom": "Test module issue",
        "RedLock": "SSL Issues",
        "Microsoft Graph": "Test direct access to oproxy",
        "MicrosoftGraphMail": "Test direct access to oproxy",
        "Microsoft Graph User": "Test direct access to oproxy",
        "Windows Defender Advanced Threat Protection": "Test direct access to oproxy",
        "Microsoft Graph Groups": "Test direct access to oproxy",
        "SafeBreach": "SSL Issues",
        "FeedOffice365": "SSl Issues. issue: 21181",
        "AWS - CloudWatchLogs": "Issue 20958",
        "Gmail Single User" : "googleclient sdk has time based challenge exchange",
        "Gmail": "googleclient sdk has time based challenge exchange",
        "GoogleCloudTranslate": "google translate sdk does not support proxy",
        "Kennav2": "HTTPSConnectionPool(host='api.kennasecurity.com', port=443), issue:21233"
    }
}<|MERGE_RESOLUTION|>--- conflicted
+++ resolved
@@ -19,14 +19,11 @@
             "integrations": "CSVFeed",
             "playbookID": "CSV_Feed_Test",
             "fromversion": "5.5.0"
-<<<<<<< HEAD
         },
         {
             "integrations": "ProofpointFeed",
             "playbookID": "TestProofpointFeed",
             "fromversion": "5.5.0"
-=======
->>>>>>> be0697e4
         },
         {
             "integrations": "Digital Shadows",
