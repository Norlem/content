{
    "testTimeout": 160,
    "testInterval": 20,
    "tests": [
        {
            "integrations": "Fastly Feed",
            "playbookID": "Fastly Feed Test",
            "fromversion": "5.5.0"
        },
        {
            "integrations": "Malware Domain List Active IPs Feed",
            "playbookID": "Malware Domain List Active IPs Feed Test",
            "fromversion": "5.5.0"
        },
        {
            "integrations": "Claroty",
            "playbookID": "Claroty - Test",
            "fromversion": "5.0.0"
        },
        {
            "integrations": "Blocklist_de Feed",
            "playbookID": "Blocklist_de - Test",
            "fromversion": "5.5.0"
        },
        {
            "integrations": "Cloudflare Feed",
            "playbookID": "cloudflare - Test",
            "fromversion": "5.5.0"
        },
        {
            "integrations": "AzureFeed",
            "playbookID": "AzureFeed - Test",
            "fromversion": "5.5.0"
        },
         {
            "playbookID": "CreateIndicatorFromSTIXTest",
             "fromversion": "5.0.0"
         },
         {
            "integrations": "SpamhausFeed",
            "playbookID": "Spamhaus_Feed_Test",
            "fromversion": "5.5.0"
        },
        {
            "integrations": "Cofense Feed",
            "playbookID": "TestCofenseFeed",
            "fromversion": "5.5.0"
        },
        {
            "integrations": "Bambenek Consulting Feed",
            "playbookID": "BambenekConsultingFeed_Test",
            "fromversion": "5.5.0"
        },
        {
            "integrations": "AWS Feed",
            "playbookID": "AWS Feed Test",
            "fromversion": "5.5.0"
        },
        {
            "integrations": "Digital Defense FrontlineVM",
            "playbookID": "Digital Defense FrontlineVM - Scan Asset Not Recently Scanned Test"
        },
        {
            "integrations": "Digital Defense FrontlineVM",
            "playbookID": "Digital Defense FrontlineVM - Test Playbook"
        },
        {
            "integrations": "CSVFeed",
            "playbookID": "CSV_Feed_Test",
            "fromversion": "5.5.0"
        },
        {
            "integrations": "ProofpointFeed",
            "playbookID": "TestProofpointFeed",
            "fromversion": "5.5.0"
        },
        {
            "integrations": "Digital Shadows",
            "playbookID": "Digital Shadows - Test"
        },
        {
            "integrations": "Azure Compute v2",
            "playbookID": "Azure Compute - Test",
            "instance_names": "ms_azure_compute_dev"
        },
        {
            "integrations": "Azure Compute v2",
            "playbookID": "Azure Compute - Test",
            "instance_names": "ms_azure_compute_prod"
        },
        {
            "integrations": "Symantec Data Loss Prevention",
            "playbookID": "Symantec Data Loss Prevention - Test",
            "fromversion": "4.5.0"
        },
        {
            "integrations": "Lockpath KeyLight v2",
            "playbookID": "Keylight v2 - Test"
        },
        {
            "integrations": "Azure Security Center v2",
            "playbookID": "Azure SecurityCenter - Test",
            "instance_names": "ms_azure_sc_prod"
        },
        {
            "integrations": "Azure Security Center v2",
            "playbookID": "Azure SecurityCenter - Test",
            "instance_names": "ms_azure_sc_prod"
        },
        {
            "integrations": "JsonWhoIs",
            "playbookID": "JsonWhoIs-Test"
        },
        {
            "integrations": "MicrosoftGraphMail",
            "playbookID": "MicrosoftGraphMail-Test",
            "instance_names": "ms_graph_mail_dev"
        },
        {
            "integrations": "MicrosoftGraphMail",
            "playbookID": "MicrosoftGraphMail-Test",
            "instance_names": "ms_graph_mail_dev_no_oproxy"
        },
        {
            "integrations": "MicrosoftGraphMail",
            "playbookID": "MicrosoftGraphMail-Test",
            "instance_names": "ms_graph_mail_prod"
        },
        {
            "integrations": "CloudShark",
            "playbookID": "CloudShark - Test Playbook",
            "timeout": 500
        },
        {
            "integrations": "nmap",
            "playbookID": "Nmap - Test",
            "fromversion": "5.0.0"
        },
        {
            "integrations": "AutoFocus V2",
            "playbookID": "Autofocus Query Samples, Sessions and Tags Test Playbook",
            "fromversion": "4.5.0",
            "timeout": 500
        },
        {
            "integrations": "HelloWorld",
            "playbookID": "TestHelloWorld"
        },
        {
            "integrations": "ThreatQ v2",
            "playbookID": "ThreatQ - Test",
            "fromversion": "4.5.0"
        },
        {
            "integrations": "AttackIQFireDrill",
            "playbookID": "AttackIQ - Test"
        },
        {
            "integrations": "PhishLabs IOC EIR",
            "playbookID": "PhishlabsIOC_EIR-Test"
        },
        {
            "integrations": "PhishLabs IOC DRP",
            "playbookID": "PhishlabsIOC_DRP-Test"
        },
        {
            "playbookID": "Create Phishing Classifier V2 ML Test",
            "timeout" : 60000,
            "fromversion": "4.5.0"
        },
        {
            "integrations": "ZeroFox",
            "playbookID": "ZeroFox-Test",
            "fromversion": "4.1.0"
        },
        {
            "integrations": "AlienVault OTX v2",
            "playbookID": "Alienvault_OTX_v2 - Test"
        },
        {
            "integrations": "AWS - SQS",
            "playbookID": "fd93f620-9a2d-4fb6-85d1-151a6a72e46d"
        },
        {
            "integrations": "SlackV2",
            "playbookID": "Slack Test Playbook",
            "timeout" : 2400,
            "fromversion": "5.0.0",
            "pid_threshold": 30
        },
        {
            "integrations": "Cortex XDR - IR",
            "playbookID": "Test XDR Playbook",
            "fromversion": "4.1.0"
        },
        {
            "integrations": "Cloaken",
            "playbookID": "Cloaken-Test"
        },
        {
            "integrations": "Uptycs",
            "playbookID": "TestUptycs"
        },
        {
            "integrations": "ThreatX",
            "playbookID": "ThreatX-test"
        },
        {
            "integrations": "Akamai WAF SIEM",
            "playbookID": "Akamai_WAF_SIEM-Test"
        },
        {
            "integrations": "AlienVault OTX",
            "playbookID": "AlienVaultOTX Test"
        },
        {
            "integrations": "Cofense Triage",
            "playbookID": "Cofense Triage Test"
        },
        {
            "integrations": "Akamai WAF",
            "playbookID": "Akamai_WAF-Test"
        },
        {
            "integrations": "Minerva Labs Anti-Evasion Platform",
            "playbookID": "Minerva Test playbook"
        },
        {
            "integrations": "abuse.ch SSL Blacklist Feed",
            "playbookID": "SSL Blacklist test",
            "fromversion": "5.5.0"
        },
        {
            "integrations": "CheckPhish",
            "playbookID": "CheckPhish-Test"
        },
        {
            "integrations": "Symantec Management Center",
            "playbookID": "SymantecMC_TestPlaybook"
        },
        {
            "integrations": "Tufin",
            "playbookID": "Tufin Test"
        },
        {
            "integrations": "Looker",
            "playbookID": "Test-Looker"
        },
        {
            "integrations": "Vertica",
            "playbookID": "Vertica Test"
        },
        {
            "integrations": "Server Message Block (SMB)",
            "playbookID": "SMB test"
        },
        {
            "playbookID": "ConvertFile-Test",
            "fromversion": "4.5.0"
        },
        {
            "playbookID": "TestAwsEC2GetPublicSGRules-Test"
        },
        {
            "playbookID": "TestParseEmailFile-deprecated-script"
        },
        {
            "integrations": "RSA NetWitness Packets and Logs",
            "playbookID": "rsa_packets_and_logs_test"
        },
        {
            "playbookID": "test_similar_incidents"
        },
        {
            "playbookID": "autofocus_test",
            "integrations": "Autofocus"
        },
        {
            "playbookID": "CheckpointFW-test",
            "integrations": "Check Point"
        },
        {
            "playbookID": "RegPathReputationBasicLists_test"
        },
        {
            "playbookID": "EmailDomainSquattingReputation-Test"
        },
        {
            "playbookID": "RandomStringGenerateTest"
        },
        {
            "playbookID": "DocumentationTest",
            "integrations": "ipinfo"
        },
        {
            "playbookID": "playbook-checkEmailAuthenticity-test"
        },
        {
            "playbookID": "HighlightWords_Test"

        },
        {
            "playbookID": "StringContainsArray_test"
        },
        {
            "integrations": "Pentera",
            "playbookID": "Pcysys-Test"
        },
        {
            "integrations": "Pentera",
            "playbookID": "Pentera Run Scan - Test"
        },
        {
            "integrations": "Fidelis Elevate Network",
            "playbookID": "Fidelis-Test"
        },
        {
            "integrations": "AWS - ACM",
            "playbookID": "ACM-Test"
        },
        {
            "integrations": "Thinkst Canary",
            "playbookID": "CanaryTools Test"
        },
        {
            "integrations": "ThreatMiner",
            "playbookID": "ThreatMiner-Test"
        },
        {
            "playbookID": "StixCreator-Test"
        },
        {
            "playbookID": "CompareIncidentsLabels-test-playbook"
        },
        {
            "integrations": "Have I Been Pwned? V2",
            "playbookID": "Pwned v2 test"
        },
        {
            "integrations": "Alexa Rank Indicator",
            "playbookID": "Alexa Test Playbook"
        },
        {
            "playbookID": "UnEscapeURL-Test"
        },
        {
            "playbookID": "UnEscapeIPs-Test"
        },
        {
            "playbookID": "ExtractDomainFromUrlAndEmail-Test"
        },
        {
            "playbookID": "ConvertKeysToTableFieldFormat_Test"
        },
        {
            "integrations": "CVE Search",
            "playbookID": "cveReputation Test"
        },
        {
            "integrations": "HashiCorp Vault",
            "playbookID": "hashicorp_test"
        },
        {
            "integrations": "AWS - Athena - Beta",
            "playbookID": "Beta-Athena-Test"
        },
        {
            "integrations": "BeyondTrust Password Safe",
            "playbookID": "BeyondTrust-Test"
        },
        {
            "integrations": "Dell Secureworks",
            "playbookID": "secureworks_test"
        },
        {
            "integrations": "ServiceNow",
            "playbookID": "servicenow_test_new"
        },
        {
            "integrations": "ExtraHop",
            "playbookID": "ExtraHop-Test"
        },
        {
            "integrations": "ExtraHop v2",
            "playbookID": "ExtraHop_v2-Test"
        },
        {
            "playbookID": "Test CommonServer"
        },
        {
            "integrations": "CIRCL",
            "playbookID": "CirclIntegrationTest"
        },
        {
            "integrations": "MISP V2",
            "playbookID": "MISP V2 Test"
        },
        {
            "playbookID": "test-LinkIncidentsWithRetry"
        },
        {
            "playbookID": "CopyContextToFieldTest"
        },
        {
            "integrations": "OTRS",
            "playbookID": "OTRS Test",
            "fromversion": "4.1.0"
        },
        {
            "integrations": "Attivo Botsink",
            "playbookID": "AttivoBotsinkTest"
        },
        {
            "playbookID": "CreatePhishingClassifierMLTest",
            "timeout": 2400
        },
        {
            "integrations": "Cymon",
            "playbookID": "playbook-Cymon_Test"
        },
        {
            "integrations": "FortiGate",
            "playbookID": "Fortigate Test"
        },
        {
            "playbookID": "FormattedDateToEpochTest"
        },
        {
            "integrations": "SNDBOX",
            "playbookID": "SNDBOX_Test",
            "timeout": 1000
        },
        {
            "integrations": "SNDBOX",
            "playbookID": "Detonate File - SNDBOX - Test",
            "timeout": 2400,
            "nightly": true
        },
        {
            "integrations": "VxStream",
            "playbookID": "Detonate File - HybridAnalysis - Test",
            "timeout": 2400
        },
        {
            "playbookID": "WordTokenizeTest"
        },
        {
            "integrations": "Awake Security",
            "playbookID": "awake_security_test_pb"
        },
        {
            "integrations": "Tenable.sc",
            "playbookID": "tenable-sc-test",
            "timeout": 240,
            "nightly": true
        },
        {
            "integrations": "MimecastV2",
            "playbookID": "Mimecast test"
        },
        {
            "playbookID": "CreateEmailHtmlBody_test_pb",
            "fromversion": "4.1.0"
        },
        {
            "playbookID": "ReadPDFFile-Test"
        },
        {
            "playbookID": "ReadPDFFileV2-Test",
            "timeout": 1000
        },
        {
            "playbookID": "JSONtoCSV-Test"
        },
        {
            "integrations": "Panorama",
            "instance_names": "palo_alto_firewall",
            "playbookID": "palo_alto_firewall_test_pb",
            "timeout": 1000,
            "nightly": true
        },
        {
            "integrations": "Panorama",
            "instance_names": "palo_alto_panorama",
            "playbookID": "palo_alto_panorama_test_pb",
            "timeout": 1000,
            "nightly": true
        },
        {
            "integrations": "Panorama",
            "instance_names": "palo_alto_panorama",
            "playbookID": "Panorama Query Logs - Test",
            "timeout": 1000,
            "nightly": true
        },
        {
            "integrations": "Panorama",
            "instance_names": "palo_alto_firewall_9.0",
            "playbookID": "palo_alto_firewall_test_pb",
            "timeout": 1000,
            "nightly": true
        },
        {
            "integrations": "Panorama",
            "instance_names": "palo_alto_panorama_9.0",
            "playbookID": "palo_alto_panorama_test_pb",
            "timeout": 1000,
            "nightly": true
        },
        {
            "integrations": "Tenable.io",
            "playbookID": "Tenable.io test"
        },
        {
            "playbookID": "URLDecode-Test"
        },
        {
            "playbookID": "GetTime-Test"
        },
        {
            "playbookID": "GetTime-ObjectVsStringTest"
        },
        {
            "integrations": "Tenable.io",
            "playbookID": "Tenable.io Scan Test",
            "nightly": true,
            "timeout": 900
        },
        {
            "integrations": "Tenable.sc",
            "playbookID": "tenable-sc-scan-test",
            "nightly": true,
            "timeout": 600
        },
        {
            "integrations": "google-vault",
            "playbookID": "Google-Vault-Generic-Test",
            "nightly": true,
            "timeout": 3600,
            "memory_threshold": 65
        },
        {
            "integrations": "google-vault",
            "playbookID": "Google_Vault-Search_And_Display_Results_test",
            "nightly": true,
            "timeout": 3600
        },
        {
            "playbookID": "Luminate-TestPlaybook",
            "integrations": "Luminate"
        },
        {
            "playbookID": "Palo Alto Networks - Malware Remediation Test",
            "integrations": "Palo Alto Minemeld",
            "fromversion": "4.5.0"
        },
        {
            "playbookID": "SumoLogic-Test",
            "integrations": "SumoLogic",
            "fromversion": "4.1.0"
        },
        {
            "playbookID": "ParseEmailFiles-test"
        },
        {
            "playbookID": "PAN-OS - Block IP and URL - External Dynamic List Test",
            "integrations": "palo_alto_networks_pan_os_edl_management",
            "fromversion": "4.0.0"
        },
        {
            "playbookID": "Test_EDL",
            "integrations": "EDL",
            "fromversion": "5.5.0"
        },
        {
            "playbookID": "Test_export_indicators_service",
            "integrations": "ExportIndicators",
            "fromversion": "5.5.0"
        },
        {
            "playbookID": "PAN-OS - Block IP - Custom Block Rule Test",
            "integrations": "Panorama",
            "instance_names": "palo_alto_panorama",
            "fromversion": "4.0.0"
        },
        {
            "playbookID": "PAN-OS - Block IP - Static Address Group Test",
            "integrations": "Panorama",
            "instance_names": "palo_alto_panorama",
            "fromversion": "4.0.0"
        },
        {
            "playbookID": "PAN-OS - Block URL - Custom URL Category Test",
            "integrations": "Panorama",
            "instance_names": "palo_alto_panorama",
            "fromversion": "4.0.0"
        },
        {
            "playbookID": "Endpoint Malware Investigation - Generic - Test",
            "integrations": [
                "Traps",
                "Cylance Protect v2",
                "Demisto REST API"
            ],
            "fromversion": "5.0.0",
            "timeout": 1200
        },
        {
            "playbookID": "ParseExcel-test"
        },
        {
            "playbookID": "Detonate File - No Files test"
        },
        {
            "integrations": [
                "Panorama",
                "Check Point"
            ],
            "instance_names": "palo_alto_firewall",
            "playbookID": "blockip_test_playbook"
        },
        {
            "integrations": "Palo Alto Minemeld",
            "playbookID": "minemeld_test"
        },
        {
            "integrations": "SentinelOne V2",
            "playbookID": "SentinelOne V2 - test"
        },
        {
            "integrations": "InfoArmor VigilanteATI",
            "playbookID": "InfoArmorVigilanteATITest"
        },
        {
            "integrations": "IntSights",
            "instance_names": "intsights_standard_account",
            "playbookID": "IntSights Test",
            "nightly": true,
            "timeout": 500
        },
        {
            "integrations": "IntSights",
            "playbookID": "IntSights Mssp Test",
            "instance_names": "intsights_mssp_account",
            "nightly": true,
            "timeout": 500
        },
        {
            "integrations": "dnstwist",
            "playbookID": "dnstwistTest"
        },
        {
            "integrations": "BitDam",
            "playbookID": "Detonate File - BitDam Test"
        },
        {
            "integrations": "Threat Grid",
            "playbookID": "Test-Detonate URL - ThreatGrid",
            "timeout": 600
        },
        {
            "integrations": "Threat Grid",
            "playbookID": "ThreatGridTest",
            "timeout": 600
        },
        {
            "integrations": [
                "Palo Alto Minemeld",
                "Panorama"
            ],
            "instance_names": "palo_alto_firewall",
            "playbookID": "block_indicators_-_generic_-_test"
        },
        {
            "integrations": "Signal Sciences WAF",
            "playbookID": "SignalSciences-Test"
        },
        {
            "integrations": "RTIR",
            "playbookID": "RTIR Test"
        },
        {
            "integrations": "RedCanary",
            "playbookID": "RedCanaryTest",
            "nightly": true
        },
        {
            "integrations": "Devo",
            "playbookID": "devo_test_playbook",
            "timeout" : 500
        },
        {
            "playbookID": "URL Enrichment - Generic v2 - Test",
            "integrations": [
                "Rasterize",
                "VirusTotal - Private API"
            ],
            "instance_names": "virus_total_private_api_general",
            "timeout": 500,
            "pid_threshold": 6
        },
        {
            "playbookID": "CutTransformerTest"
        },
        {
            "integrations": "SCADAfence CNM",
            "playbookID": "SCADAfence_test"
        },
        {
            "integrations": "ProtectWise",
            "playbookID": "Protectwise-Test"
        },
        {
            "integrations": "WhatsMyBrowser",
            "playbookID": "WhatsMyBrowser-Test"
        },
        {

            "integrations": "BigFix",
            "playbookID": "BigFixTest"
        },
        {
            "integrations": "Lastline v2",
            "playbookID": "Lastline v2 - Test",
            "nightly": true
        },
        {
            "integrations": "epo",
            "playbookID": "Test Playbook McAfee ePO"
        },
        {
            "integrations": "McAfee DXL",
            "playbookID": "McAfee DXL - Test"
        },
        {
            "integrations": "activedir",
            "playbookID": "calculate_severity_-_critical_assets_-_test"
        },
        {
            "playbookID": "TextFromHTML_test_playbook"
        },
        {
            "playbookID": "PortListenCheck-test"
        },
        {
            "integrations": "ThreatExchange",
            "playbookID": "ThreatExchange-test"
        },
        {
            "integrations": "ThreatExchange",
            "playbookID": "extract_indicators_-_generic_-_test",
            "timeout": 240
        },
        {
            "integrations": "Joe Security",
            "playbookID": "JoeSecurityTestPlaybook",
            "timeout": 500,
            "nightly": true
        },
        {
            "integrations": "Joe Security",
            "playbookID": "JoeSecurityTestDetonation",
            "timeout": 2000,
            "nightly": true
        },
        {
            "integrations": "WildFire-v2",
            "playbookID": "Wildfire Test"
        },
        {
            "integrations": "WildFire-v2",
            "playbookID": "Detonate URL - WildFire-v2 - Test"
        },
        {
            "integrations": "GRR",
            "playbookID": "grr_test",
            "nightly": true
        },
        {
            "integrations": "VirusTotal",
            "instance_names": "virus_total_general",
            "playbookID": "virusTotal-test-playbook",
            "timeout": 1400,
            "nightly": true
        },
        {
            "integrations": "VirusTotal",
            "instance_names": "virus_total_preferred_vendors",
            "playbookID": "virusTotaI-test-preferred-vendors",
            "timeout": 1400,
            "nightly": true
        },
        {
            "integrations": "Preempt",
            "playbookID": "Preempt Test"
        },
        {
            "integrations": "Gmail",
            "playbookID": "get_original_email_-_gmail_-_test"
        },
        {
            "integrations": ["Gmail Single User", "Gmail"],
            "playbookID": "Gmail Single User - Test",
            "fromversion": "4.5.0"
        },
        {
            "integrations": "EWS v2",
            "playbookID": "get_original_email_-_ews-_test",
            "instance_names": "ewv2_regular",
            "memory_threshold": 150
        },
        {
            "integrations": ["EWS v2", "EWS Mail Sender"],
            "playbookID": "EWS search-mailbox test",
            "instance_names": "ewv2_regular",
            "timeout": 300
        },
        {
            "integrations": "PagerDuty v2",
            "playbookID": "PagerDuty Test"
        },
        {
            "playbookID": "test_delete_context"
        },
        {
            "playbookID": "DeleteContext-auto-test"
        },
        {
            "playbookID": "GmailTest",
            "integrations": "Gmail"
        },
        {
            "playbookID": "Gmail Convert Html Test",
            "integrations": "Gmail"
        },
        {
            "playbookID": "reputations.json Test",
            "toversion": "5.0.0"
        },
        {
            "playbookID": "Indicators reputation-.json Test",
            "fromversion": "5.5.0"
        },
        {
            "playbookID": "Test IP Indicator Fields",
            "fromversion": "5.0.0"
        },
        {
            "integrations": "Shodan",
            "playbookID": "ShodanTest"
        },
        {
            "playbookID": "dedup_-_generic_-_test"
        },
        {
            "playbookID": "TestDedupIncidentsPlaybook"
        },
        {
            "playbookID": "TestDedupIncidentsByName"
        },
        {
            "integrations": "McAfee Advanced Threat Defense",
            "playbookID": "Test Playbook McAfee ATD",
            "timeout": 700
        },
        {
            "playbookID": "stripChars - Test"
        },
        {
            "integrations": "McAfee Advanced Threat Defense",
            "playbookID": "Test Playbook McAfee ATD Upload File"
        },
        {
            "playbookID": "exporttocsv_script_test"
        },
        {
            "playbookID": "Set - Test"
        },
        {
            "integrations": "Intezer v2",
            "playbookID": "Intezer Testing v2",
            "fromversion": "4.1.0",
            "timeout": 700
        },
        {
            "integrations": "FalconIntel",
            "playbookID": "CrowdStrike Falcon Intel v2"
        },
        {
            "playbookID": "ContextGetters_Test"
        },
        {
            "integrations": [
                "Mail Sender (New)",
                "Gmail"
            ],
            "playbookID": "Mail Sender (New) Test"
        },
        {
            "playbookID": "buildewsquery_test"
        },
        {
            "integrations": "Rapid7 Nexpose",
            "playbookID": "nexpose_test",
            "timeout": 240
        },
        {
            "playbookID": "GetIndicatorDBotScore Test"
        },
        {
            "integrations": "EWS Mail Sender",
            "playbookID": "EWS Mail Sender Test"
        },
        {
            "integrations": [
                "EWS Mail Sender",
                "Rasterize"
            ],
            "playbookID": "EWS Mail Sender Test 2"
        },
        {
            "playbookID": "decodemimeheader_-_test"
        },
        {
            "integrations": "CVE Search",
            "playbookID": "cve_enrichment_-_generic_-_test"
        },
        {
            "playbookID": "test_url_regex"
        },
        {
            "integrations": "Skyformation",
            "playbookID": "TestSkyformation"
        },
        {
            "integrations": "okta",
            "playbookID": "okta_test_playbook",
            "timeout": 240
        },
        {
            "playbookID": "Test filters & transformers scripts"
        },
        {
            "integrations": "Salesforce",
            "playbookID": "SalesforceTestPlaybook"
        },
        {
            "integrations": "McAfee ESM-v10",
            "instance_names": "v10.2.0",
            "playbookID": "McAfeeESMTest",
            "timeout": 500
        },
        {
            "integrations": "McAfee ESM-v10",
            "instance_names": "v10.3.0",
            "playbookID": "McAfeeESMTest",
            "timeout": 500
        },
        {
            "integrations": "McAfee ESM-v10",
            "instance_names": "v11.1.3",
            "playbookID": "McAfeeESMTest",
            "timeout": 500
        },
        {
            "integrations": "GoogleSafeBrowsing",
            "playbookID": "Google Safe Browsing Test",
            "timeout": 240
        },
        {
            "integrations": "EWS v2",
            "playbookID": "EWSv2_empty_attachment_test",
            "instance_names": "ewv2_regular",
            "memory_threshold": 100
        },
        {
            "integrations": "EWS v2",
            "playbookID": "EWS Public Folders Test",
            "instance_names": "ewv2_regular",
            "memory_threshold": 100
        },
        {
            "playbookID": "TestWordFileToIOC",
            "timeout": 300
        },
        {
            "integrations": "Symantec Endpoint Protection V2",
            "playbookID": "SymantecEndpointProtection_Test"
        },
        {
            "integrations": "carbonblackprotection",
            "playbookID": "search_endpoints_by_hash_-_carbon_black_protection_-_test",
            "timeout": 500
        },
        {
            "playbookID": "process_email_-_generic_-_test",
            "integrations": "Rasterize",
            "timeout": 240,
            "pid_threshold": 18
        },
        {
            "integrations": "activedir",
            "playbookID": "account_enrichment_-_generic_test"
        },
        {
            "integrations": "FalconHost",
            "playbookID": "search_endpoints_by_hash_-_crowdstrike_-_test",
            "timeout": 500
        },
        {
            "integrations": "FalconHost",
            "playbookID": "CrowdStrike Endpoint Enrichment - Test"
        },
        {
            "integrations": "FalconHost",
            "playbookID": "crowdstrike_falconhost_test"
        },
        {
            "integrations": "CrowdstrikeFalcon",
            "playbookID": "Test - CrowdStrike Falcon",
            "fromversion": "4.1.0"
        },
        {
            "playbookID": "ExposeIncidentOwner-Test"
        },
        {
            "integrations": "PostgreSQL",
            "playbookID": "PostgreSQL Test"
        },
        {
            "integrations": "google",
            "playbookID": "GsuiteTest"
        },
        {
            "integrations": "OpenPhish",
            "playbookID": "OpenPhish Test Playbook"
        },
        {
            "integrations": "RSA Archer",
            "playbookID": "Archer-Test-Playbook",
            "nightly": true
        },
        {
            "integrations": "jira",
            "playbookID": "Jira-Test"
        },
        {
            "integrations": "jira-v2",
            "playbookID": "Jira-v2-Test",
            "timeout": 500
        },
        {
            "integrations": "ipinfo",
            "playbookID": "IPInfoTest"
        },
        {
            "integrations": "jira",
            "playbookID": "VerifyHumanReadableFormat"
        },
        {
            "playbookID": "ExtractURL Test"
        },
        {
            "playbookID": "strings-test"
        },
        {
            "playbookID": "TestCommonPython"
        },
        {
            "playbookID": "TestFileCreateAndUpload"
        },
        {
            "playbookID": "TestIsValueInArray"
        },
        {
            "playbookID": "TestStringReplace"
        },
        {
            "playbookID": "TestHttpPlaybook"
        },
        {
            "integrations": "SplunkPy",
            "playbookID": "SplunkPy-Test-V2",
            "memory_threshold": 500
        },
        {
            "integrations": "SplunkPy",
            "playbookID": "Splunk-Test",
            "memory_threshold": 500
        },
        {
            "integrations": "SplunkPy",
            "playbookID": "SplunkPySearch_Test",
            "memory_threshold": 200
        },
        {
            "integrations": "McAfee NSM",
            "playbookID": "McAfeeNSMTest",
            "timeout": 400,
            "nightly": true
        },
        {
            "integrations": "PhishTank",
            "playbookID": "PhishTank Testing"
        },
        {
            "integrations": "McAfee Web Gateway",
            "playbookID": "McAfeeWebGatewayTest",
            "timeout": 500
        },
        {
            "integrations": "TCPIPUtils",
            "playbookID": "TCPUtils-Test"
        },
        {
            "playbookID": "ProofpointDecodeURL-Test",
            "timeout": 300
        },
        {
            "playbookID": "listExecutedCommands-Test"
        },
        {
            "integrations": "AWS - Lambda",
            "playbookID": "AWS-Lambda-Test (Read-Only)"
        },
        {
            "integrations": "Service Manager",
            "playbookID": "TestHPServiceManager",
            "timeout": 400
        },
        {
            "playbookID": "LanguageDetect-Test",
            "timeout": 300
        },
        {
            "integrations": "Forcepoint",
            "playbookID": "forcepoint test",
            "timeout": 500,
            "nightly": true
        },
        {
            "playbookID": "GeneratePassword-Test"
        },
        {
            "playbookID": "ZipFile-Test"
        },
        {
            "playbookID": "UnzipFile-Test"
        },
        {
            "playbookID": "ExtractDomainTest"
        },
        {
            "playbookID": "Test-IsMaliciousIndicatorFound",
            "integrations": "VirusTotal",
            "instance_names": "virus_total_general",
            "fromversion": "5.0.0"
        },
        {
            "playbookID": "TestExtractHTMLTables"
        },
        {
            "integrations": "carbonblackliveresponse",
            "playbookID": "CarbonBlackLiveResponseTest",
            "nightly": true
        },
        {
            "playbookID": "TestSafeBreach",
            "integrations": "SafeBreach"
        },
        {
            "integrations": "urlscan.io",
            "playbookID": "urlscan_malicious_Test",
            "timeout": 500
        },
        {
            "integrations": "EWS v2",
            "playbookID": "pyEWS_Test",
            "instance_names": "ewv2_regular",
            "memory_threshold": 200
        },
        {
            "integrations": "EWS v2",
            "playbookID": "pyEWS_Test",
            "instance_names": "ewsv2_separate_process",
            "memory_threshold": 150
        },
        {
            "integrations": "remedy_sr_beta",
            "playbookID": "remedy_sr_test_pb"
        },
        {

            "integrations": "Netskope",
            "playbookID": "Netskope Test"
        },
        {
            "integrations": "Cylance Protect v2",
            "playbookID": "Cylance Protect v2 Test"
        },
        {
            "integrations": "ReversingLabs Titanium Cloud",
            "playbookID": "ReversingLabsTCTest"
        },
        {
            "integrations": "ReversingLabs A1000",
            "playbookID": "ReversingLabsA1000Test"
        },
        {
            "integrations": "Demisto Lock",
            "playbookID": "DemistoLockTest"
        },
        {
            "playbookID": "test-domain-indicator",
            "timeout": 400
        },
        {
            "playbookID": "Cybereason Test",
            "integrations": "Cybereason",
            "timeout": 1200,
            "fromversion": "4.1.0"
        },
        {
            "integrations": "VirusTotal - Private API",
            "instance_names": "virus_total_private_api_general",
            "playbookID": "File Enrichment - Virus Total Private API Test",
            "nightly": true
        },
        {
            "integrations": "VirusTotal - Private API",
            "instance_names": "virus_total_private_api_general",
            "playbookID": "virusTotalPrivateAPI-test-playbook",
            "timeout": 1400,
            "nightly": true
        },
        {
            "integrations": "VirusTotal - Private API",
            "instance_names": "virus_total_private_api_preferred_vendors",
            "playbookID": "virusTotalPrivateAPI-test-preferred-vendors",
            "timeout": 1400,
            "nightly": true
        },
        {
            "integrations": "Cisco Meraki",
            "playbookID": "Cisco-Meraki-Test"
        },
        {
            "integrations": "Windows Defender Advanced Threat Protection",
            "playbookID": "Test - Windows Defender Advanced Threat Protection",
            "instance_names": "windows_defender_atp_dev"
        },
        {
            "integrations": "Windows Defender Advanced Threat Protection",
            "playbookID": "Test - Windows Defender Advanced Threat Protection",
            "instance_names": "windows_defender_atp_prod"
        },
        {
            "integrations": "Tanium",
            "playbookID": "Tanium Test Playbook",
            "nightly": true,
            "timeout": 1200
        },
        {
            "integrations": "Recorded Future",
            "playbookID": "Recorded Future Test",
            "nightly": true
        },
        {
            "integrations": "Microsoft Graph",
            "playbookID": "Microsoft Graph Test",
            "instance_names": "ms_graph_security_dev"
        },
        {
            "integrations": "Microsoft Graph",
            "playbookID": "Microsoft Graph Test",
            "instance_names": "ms_graph_security_prod"
        },
        {
            "integrations": "Microsoft Graph User",
            "playbookID": "Microsoft Graph - Test",
            "instance_names": "ms_graph_user_dev"
        },
        {
            "integrations": "Microsoft Graph User",
            "playbookID": "Microsoft Graph - Test",
            "instance_names": "ms_graph_user_prod"
        },
        {
            "integrations": "Microsoft Graph Groups",
            "playbookID": "Microsoft Graph Groups - Test",
            "instance_names": "ms_graph_groups_dev"
        },
        {
            "integrations": "Microsoft Graph Groups",
            "playbookID": "Microsoft Graph Groups - Test",
            "instance_names": "ms_graph_groups_prod"
        },
                {
            "integrations": "Microsoft Graph Calendar",
            "playbookID": "Microsoft Graph Calendar - Test",
            "instance_names": "ms_graph_calendar_dev"
        },
        {
            "integrations": "Microsoft Graph Calendar",
            "playbookID": "Microsoft Graph Calendar - Test",
            "instance_names": "ms_graph_calendar_prod"
        },
        {
            "integrations": "RedLock",
            "playbookID": "RedLockTest",
            "nightly": true
        },
        {
            "integrations": "Symantec Messaging Gateway",
            "playbookID": "Symantec Messaging Gateway Test"
        },
        {
            "integrations": "ThreatConnect",
            "playbookID": "test-ThreatConnect"
        },
        {
            "integrations": "VxStream",
            "playbookID": "VxStream Test",
            "nightly": true
        },
        {
            "integrations": "Cylance Protect",
            "playbookID": "get_file_sample_by_hash_-_cylance_protect_-_test",
            "timeout": 240
        },
        {
            "integrations": "Cylance Protect",
            "playbookID": "endpoint_enrichment_-_generic_test"
        },
        {
            "integrations": "QRadar",
            "playbookID": "test_Qradar"
        },
        {
            "integrations": "VMware",
            "playbookID": "VMWare Test"
        },
        {
            "integrations": "Anomali ThreatStream",
            "playbookID": "Anomali_ThreatStream_Test"
        },
        {
            "integrations": "Farsight DNSDB",
            "playbookID": "DNSDBTest"
        },
        {
            "integrations": "carbonblack-v2",
            "playbookID": "CarbonBlackResponseTest"
        },
        {
            "integrations": "Cisco Umbrella Investigate",
            "playbookID": "Cisco Umbrella Test"
        },
        {
            "integrations": "icebrg",
            "playbookID": "Icebrg Test",
            "timeout": 500
        },
        {
            "integrations": "Symantec MSS",
            "playbookID": "SymantecMSSTest"
        },
        {
            "integrations": "Remedy AR",
            "playbookID": "Remedy AR Test"
        },
        {
            "integrations": "AWS - IAM",
            "playbookID": "d5cb69b1-c81c-4f27-8a40-3106c0cb2620"
        },
        {
            "integrations": "McAfee Active Response",
            "playbookID": "McAfee-MAR_Test",
            "timeout": 700
        },
        {
            "integrations": "McAfee Threat Intelligence Exchange",
            "playbookID": "McAfee-TIE Test",
            "timeout": 700
        },
        {
            "integrations": "ArcSight Logger",
            "playbookID": "ArcSight Logger test"
        },
        {
            "integrations": "ArcSight ESM v2",
            "playbookID": "ArcSight ESM v2 Test"
        },
        {
            "integrations": "ArcSight ESM v2",
            "playbookID": "test Arcsight - Get events related to the Case"
        },
        {
            "integrations": "XFE",
            "playbookID": "XFE Test",
            "timeout": 140,
            "nightly": true
        },
        {
            "integrations": "XFE_v2",
            "playbookID": "Test_XFE_v2",
            "timeout": 500,
            "nightly": true
        },
        {
            "integrations": "McAfee Threat Intelligence Exchange",
            "playbookID": "search_endpoints_by_hash_-_tie_-_test",
            "timeout": 500
        },
        {
            "integrations": "iDefense",
            "playbookID": "iDefenseTest",
            "timeout": 300
        },
        {
            "integrations": "AbuseIPDB",
            "playbookID": "AbuseIPDB Test",
            "nightly": true
        },
        {
            "integrations": "AbuseIPDB",
            "playbookID": "AbuseIPDB PopulateIndicators Test",
            "nightly": true
        },
        {
            "integrations": "jira",
            "playbookID": "JiraCreateIssue-example-test"
        },
        {
            "integrations": "LogRhythm",
            "playbookID": "LogRhythm-Test-Playbook",
            "timeout": 200
        },
        {
            "integrations": "FireEye HX",
            "playbookID": "FireEye HX Test"
        },
        {
            "integrations": "Phish.AI",
            "playbookID": "PhishAi-Test"
        },
        {
            "integrations": "Phish.AI",
            "playbookID": "Test-Detonate URL - Phish.AI"
        },
        {
            "integrations": "Centreon",
            "playbookID": "Centreon-Test-Playbook"
        },
        {
            "playbookID": "ReadFile test"
        },
        {
            "integrations": "TruSTAR",
            "playbookID": "TruSTAR Test"
        },
        {
            "integrations": "AlphaSOC Wisdom",
            "playbookID": "AlphaSOC-Wisdom-Test"
        },
        {
            "integrations": "carbonblack-v2",
            "playbookID": "CBFindIP - Test"
        },
        {
            "integrations": "Jask",
            "playbookID": "Jask_Test",
            "fromversion": "4.1.0"
        },
        {
            "integrations": "Qualys",
            "playbookID": "Qualys-Test"
        },
        {
            "integrations": "Whois",
            "playbookID": "whois_test",
            "fromversion": "4.1.0"
        },
        {
            "integrations": "RSA NetWitness Endpoint",
            "playbookID": "NetWitness Endpoint Test"
        },
        {
            "integrations": "Check Point Sandblast",
            "playbookID": "Sandblast_malicious_test"
        },
        {
            "playbookID": "TestMatchRegex"
        },
        {
            "integrations": "ActiveMQ",
            "playbookID": "ActiveMQ Test"
        },
        {
            "playbookID": "RegexGroups Test"
        },
        {
            "integrations": "Cisco ISE",
            "playbookID": "cisco-ise-test-playbook"
        },
        {
            "integrations": "RSA NetWitness v11.1",
            "playbookID": "RSA NetWitness Test"
        },
        {
            "playbookID": "ExifReadTest"
        },
        {
            "integrations": "Cuckoo Sandbox",
            "playbookID": "CuckooTest",
            "timeout": 700
        },
        {
            "integrations": "VxStream",
            "playbookID": "Test-Detonate URL - Crowdstrike",
            "timeout": 1200
        },
        {
            "playbookID": "Detonate File - Generic Test",
            "timeout": 500
        },
        {
            "integrations": [
                "Lastline v2",
                "WildFire-v2",
                "SNDBOX",
                "VxStream",
                "McAfee Advanced Threat Defense"
            ],
            "playbookID": "Detonate File - Generic Test",
            "timeout": 2400,
            "nightly": true
        },
        {
            "playbookID": "detonate_file_-_generic_test",
            "toversion": "3.6.0"
        },
        {
            "playbookID": "STIXParserTest"
        },
        {
            "playbookID": "Detonate URL - Generic Test",
            "timeout": 2000,
            "nightly": true,
            "integrations": [
                "McAfee Advanced Threat Defense",
                "VxStream",
                "Lastline v2"
            ]
        },
        {
            "playbookID": "ReadPDFFile-Test"
        },
        {
            "integrations": [
                "FalconHost",
                "McAfee Threat Intelligence Exchange",
                "carbonblackprotection",
                "carbonblack"
            ],
            "playbookID": "search_endpoints_by_hash_-_generic_-_test",
            "timeout": 500
        },
        {
            "integrations": "Zscaler",
            "playbookID": "Zscaler Test",
            "nightly": true,
            "timeout": 500
        },
        {
            "playbookID": "DemistoUploadFileToIncident Test",
            "integrations": "Demisto REST API"
        },
        {
            "playbookID": "DemistoUploadFile Test",
            "integrations": "Demisto REST API"
        },
        {
            "playbookID": "MaxMind Test",
            "integrations": "MaxMind GeoIP2"

        },
        {
            "playbookID": "Test_Sagemaker",
            "integrations": "AWS Sagemaker"

        },
        {
            "playbookID": "C2sec-Test",
            "integrations": "C2sec irisk",
            "fromversion": "5.0.0"
        },
        {
            "playbookID": "Phishing v2 Test - Attachment",
            "timeout": 1200,
            "nightly": true,
            "integrations": [
                "EWS Mail Sender",
                "Have I Been Pwned? V2",
                "Demisto REST API",
                "Palo Alto Minemeld",
                "Rasterize"
            ]
        },
        {
            "playbookID": "Phishing v2 Test - Inline",
            "timeout": 1200,
            "nightly": true,
            "integrations": [
                "EWS Mail Sender",
                "Have I Been Pwned? V2",
                "Demisto REST API",
                "Palo Alto Minemeld",
                "Rasterize"
            ]
        },
        {
            "integrations": "duo",
            "playbookID": "DUO Test Playbook"
        },
        {
            "playbookID": "SLA Scripts - Test",
            "fromversion": "4.1.0"
        },
        {
            "playbookID": "PcapHTTPExtractor-Test"
        },
        {
            "playbookID": "Ping Test Playbook"
        },
        {
            "playbookID": "Active Directory Test",
            "integrations": "Active Directory Query v2",
            "instance_names": "active_directory_ninja"
        },
        {
            "playbookID": "AD v2 - debug-mode - Test",
            "integrations": "Active Directory Query v2",
            "instance_names": "active_directory_ninja",
            "fromversion": "5.0.0"
        },
        {
            "playbookID": "Docker Hardening Test",
            "_comment": "Not testing on 5.5 yet. Waiting for #20951",
            "fromversion": "5.0.0",
            "toversion": "5.4.9"
        },
        {
            "integrations": "Active Directory Query v2",
            "instance_names": "active_directory_ninja",
            "playbookID": "Active Directory Query V2 configuration with port"
        },
        {
            "integrations": "mysql",
            "playbookID": "MySQL Test"
        },
        {
            "playbookID": "Email Address Enrichment - Generic v2 - Test"
        },
        {
            "playbookID": "Email Address Enrichment - Generic v2.1 - Test",
            "integrations": "Active Directory Query v2",
            "instance_names": "active_directory_ninja"
        },
        {
            "integrations": "Cofense Intelligence",
            "playbookID": "Test - Cofense Intelligence",
            "timeout": 500
        },
        {
            "playbookID": "GDPRContactAuthorities Test"
        },
        {
            "integrations": "Google Resource Manager",
            "playbookID": "GoogleResourceManager-Test",
            "timeout": 500,
            "nightly": true
        },
        {
            "integrations": "SlashNext Phishing Incident Response",
            "playbookID": "SlashNextPhishingIncidentResponse-Test",
            "timeout": 500,
            "nightly": true
        },
        {
            "integrations": "Google Cloud Storage",
            "playbookID": "GCS - Test",
            "timeout": 500,
            "nightly": true
        },
        {
            "playbookID": "Calculate Severity - Generic v2 - Test",
            "integrations": [
                "Palo Alto Minemeld",
                "Active Directory Query v2"
            ],
            "instance_names": "active_directory_ninja",
            "fromversion": "4.5.0"
        },
        {
            "integrations": "Freshdesk",
            "playbookID": "Freshdesk-Test",
            "timeout": 500,
            "nightly": true
        },
        {
            "playbookID": "Autoextract - Test",
            "fromversion": "4.1.0"
        },
        {
            "playbookID": "FilterByList - Test",
            "fromversion": "4.5.0"
        },
            {
            "playbookID": "Impossible Traveler - Test",
            "integrations": [
                "Ipstack",
                "ipinfo",
                "Rasterize",
                "Active Directory Query v2",
                "Demisto REST API"
            ],
            "instance_names": "active_directory_ninja",
            "fromversion": "5.0.0",
            "timeout": 700
        },
        {
            "playbookID": "Active Directory - Get User Manager Details - Test",
            "integrations": "Active Directory Query v2",
            "instance_names": "active_directory_80k",
            "fromversion": "4.5.0"
        },
        {
            "integrations": "Kafka V2",
            "playbookID": "Kafka Test"
        },
        {
            "playbookID": "File Enrichment - Generic v2 - Test",
            "instance_names": "virus_total_private_api_general",
            "integrations": [
                "VirusTotal - Private API",
                "Cylance Protect v2"
            ]
        },
        {
            "integrations": "McAfee Active Response",
            "playbookID": "Endpoint data collection test",
            "timeout": 500
        },
        {
            "playbookID": "Phishing - Core - Test",
            "integrations": [
                "EWS Mail Sender",
                "Demisto REST API",
                "Palo Alto Minemeld",
                "Rasterize"
            ],
            "fromversion": "4.5.0",
            "timeout": 1700
        },
        {
            "integrations": "McAfee Active Response",
            "playbookID": "MAR - Endpoint data collection test",
            "timeout": 500
        },
        {

            "integrations": "DUO Admin",
            "playbookID": "DuoAdmin API test playbook"
        },
        {
            "integrations": "TAXIIFeed",
            "playbookID": "TAXII_Feed_Test",
            "fromversion": "5.5.0",
            "timeout": 600
        },
        {
            "integrations": "Traps",
            "playbookID": "Traps test",
            "timeout": 600
        },
        {
            "playbookID": "TestShowScheduledEntries"
        },
        {
            "playbookID": "Calculate Severity - Standard - Test",
            "integrations": "Palo Alto Minemeld",
            "fromversion": "4.5.0"
        },
        {
            "integrations": "Symantec Advanced Threat Protection",
            "playbookID": "Symantec ATP Test"

        },
        {
            "playbookID": "HTTPListRedirects - Test SSL"
        },
        {
            "playbookID": "HTTPListRedirects Basic Test"
        },
        {
            "playbookID": "CheckDockerImageAvailableTest"
        },
        {
            "playbookID": "ExtractDomainFromEmailTest"
        },
        {
            "playbookID": "Account Enrichment - Generic v2 - Test",
            "integrations": "activedir"
        },
        {
            "playbookID": "Extract Indicators From File - Generic v2 - Test",
            "integrations": "Image OCR",
            "timeout": 300,
            "fromversion": "4.1.0",
            "toversion": "4.4.9"
        },
        {
            "playbookID": "Extract Indicators From File - Generic v2 - Test",
            "integrations": "Image OCR",
            "timeout": 350,
            "fromversion": "4.5.0"
        },
        {
            "playbookID": "Endpoint Enrichment - Generic v2.1 - Test",
            "integrations": [
                "FalconHost",
                "Cylance Protect v2",
                "carbonblack-v2",
                "epo",
                "Active Directory Query v2"
            ],
            "instance_names": "active_directory_ninja"
        },
        {
            "playbookID": "EmailReputationTest",
            "integrations": "Have I Been Pwned? V2"
        },
        {
            "integrations": "Symantec Deepsight Intelligence",
            "playbookID": "Symantec Deepsight Test"
        },
        {
            "playbookID": "ExtractDomainFromEmailTest"
        },
        {
            "playbookID": "Wait Until Datetime - Test",
            "fromversion": "4.5.0"
        },
        {
            "playbookID": "PAN OS EDL Management - Test",
            "integrations": "palo_alto_networks_pan_os_edl_management"
        },
        {
            "playbookID": "PAN-OS DAG Configuration Test",
            "integrations": "Panorama",
            "instance_names": "palo_alto_panorama",
            "timeout": 1000
        },
        {
            "playbookID": "PAN-OS Create Or Edit Rule Test",
            "integrations": "Panorama",
            "instance_names": "palo_alto_panorama",
            "timeout": 1000
        },
        {
            "playbookID": "PAN-OS EDL Setup Test",
            "integrations": ["Panorama", "palo_alto_networks_pan_os_edl_management"],
            "instance_names": "palo_alto_panorama",
            "timeout": 1000
        },
        {
            "integrations": "Snowflake",
            "playbookID": "Snowflake-Test"
        },
        {
            "playbookID": "Account Enrichment - Generic v2.1 - Test",
            "integrations": "Active Directory Query v2",
            "instance_names": "active_directory_ninja"
        },
        {
            "integrations": "Cisco Umbrella Investigate",
            "playbookID": "Domain Enrichment - Generic v2 - Test"
        },
        {
            "integrations": "Google BigQuery",
            "playbookID": "Google BigQuery Test"
        },
        {
            "integrations": "Zoom",
            "playbookID": "Zoom_Test"
        },
        {
            "integrations": "Palo Alto Networks Cortex",
            "playbookID": "Palo Alto Networks Cortex Test",
            "fromversion": "4.1.0"
        },
        {
            "playbookID": "IP Enrichment - Generic v2 - Test",
            "integrations": "Threat Crowd",
            "fromversion": "4.1.0"
        },
        {
            "integrations": "Cherwell",
            "playbookID": "Cherwell Example Scripts - test"
        },
        {
            "integrations": "Cherwell",
            "playbookID": "Cherwell - test"
        },
        {
            "integrations": "CarbonBlackProtectionV2",
            "playbookID": "Carbon Black Enterprise Protection V2 Test"
        },
        {
            "integrations": "Active Directory Query v2",
            "instance_names": "active_directory_ninja",
            "playbookID": "Test ADGetUser Fails with no instances 'Active Directory Query' (old version)"
        },
        {
            "integrations": "ANYRUN",
            "playbookID": "ANYRUN-Test"
        },
        {
            "integrations": "ANYRUN",
            "playbookID": "Detonate File - ANYRUN - Test"
        },
        {
            "integrations": "ANYRUN",
            "playbookID": "Detonate URL - ANYRUN - Test"
        },
        {
            "integrations": "Netcraft",
            "playbookID": "Netcraft test"
        },
        {
            "integrations": "EclecticIQ Platform",
            "playbookID": "EclecticIQ Test"
        },
        {
            "playbookID": "FormattingPerformance - Test",
            "fromversion": "5.0.0"
        },
        {
            "integrations": "AWS - EC2",
            "playbookID": "2142f8de-29d5-4288-8426-0db39abe988b",
            "memory_threshold": 65
        },
        {
            "integrations": "AWS - EC2",
            "playbookID": "d66e5f86-e045-403f-819e-5058aa603c32"
        },
        {
            "integrations": "ANYRUN",
            "playbookID": "Detonate File From URL - ANYRUN - Test"
        },
        {
            "integrations": "AWS - CloudWatchLogs",
            "playbookID": "2cddaacb-4e4c-407e-8ef5-d924867b810c"
        },
        {
            "integrations": "AWS - CloudTrail",
            "playbookID": "3da2e31b-f114-4d7f-8702-117f3b498de9"
        },
        {
            "integrations": "carbonblackprotection",
            "playbookID": "67b0f25f-b061-4468-8613-43ab13147173"
        },
        {
            "integrations": "DomainTools",
            "playbookID": "DomainTools-Test"
        },
        {
            "integrations": "Exabeam",
            "playbookID": "Exabeam - Test"
        },
        {
            "integrations": "DomainTools Iris",
            "playbookID": "DomainTools Iris - Test",
            "fromversion": "4.1.0"
        },
        {
            "integrations": "Cisco Spark",
            "playbookID": "efc817d2-6660-4d4f-890d-90513ca1e180"
        },
        {
            "playbookID": "get_file_sample_from_path_-_d2_-_test"
        },
        {
            "integrations": "Remedy On-Demand",
            "playbookID": "Remedy-On-Demand-Test"
        },
        {
            "playbookID": "ssdeepreputationtest"
        },
        {
            "playbookID": "TestIsEmailAddressInternal"
        },
        {
            "integrations": "Google Cloud Compute",
            "playbookID": "GoogleCloudCompute-Test"
        },
        {
            "integrations": "AWS - S3",
            "playbookID": "97393cfc-2fc4-4dfe-8b6e-af64067fc436"
        },
        {
            "integrations": "Image OCR",
            "playbookID": "TestImageOCR"
        },
        {
            "integrations": "fireeye",
            "playbookID": "Detonate File - FireEye AX - Test"
        },
        {
            "integrations": ["Rasterize","Image OCR"],
            "playbookID": "Rasterize Test"
        },
        {
            "integrations": "Rasterize",
            "playbookID": "RasterizeImageTest",
            "pid_threshold": 24
        },
        {
            "integrations": "Ipstack",
            "playbookID": "Ipstack_Test"
        },
        {

            "integrations": "Perch",
            "playbookID": "Perch-Test"
        },
        {
            "integrations": "Forescout",
            "playbookID": "Forescout-Test"
        },
        {
            "integrations": "GitHub",
            "playbookID": "Git_Integration-Test"
        },
        {
            "integrations": "LogRhythmRest",
            "playbookID": "LogRhythm REST test"
        },
        {
            "integrations": "AlienVault USM Anywhere",
            "playbookID": "AlienVaultUSMAnywhereTest"
        },
        {
            "playbookID": "PhishLabsTestPopulateIndicators"
        },
        {
            "integrations": "PhishLabs IOC",
            "playbookID": "PhishLabsIOC TestPlaybook",
            "fromversion": "4.1.0"
        },
        {
            "integrations": "vmray",
            "playbookID": "VMRay-Test"
        },
        {
            "integrations": "PerceptionPoint",
            "playbookID": "PerceptionPoint Test",
            "fromversion": "4.1.0"
        },
        {
            "integrations": "AutoFocus V2",
            "playbookID": "AutoFocus V2 test",
            "fromversion": "5.0.0"
        },
        {
            "playbookID": "Process Email - Generic for Rasterize"
        },
        {
            "playbookID": "Send Investigation Summary Reports - Test",
            "integrations": "EWS Mail Sender",
            "fromversion": "4.1.0"            
        },
        {
            "integrations": "Anomali ThreatStream v2",
            "playbookID": "ThreatStream-Test"
        },
        {
            "integrations": "Flashpoint",
            "playbookID": "Flashpoint_event-Test"
        },
        {
            "integrations": "Flashpoint",
            "playbookID": "Flashpoint_forum-Test"
        },
        {
            "integrations": "Flashpoint",
            "playbookID": "Flashpoint_report-Test"
        },
        {
            "integrations": "Flashpoint",
            "playbookID": "Flashpoint_reputation-Test"
        },
        {
            "integrations": "BluecatAddressManager",
            "playbookID": "Bluecat Address Manager test"
        },
        {
            "integrations": "MailListener - POP3 Beta",
            "playbookID": "MailListener-POP3 - Test"
        },
        {
            "playbookID": "sumList - Test"
        },
        {
            "integrations": "VulnDB",
            "playbookID": "Test-VulnDB"
        },
        {
            "integrations": "Shodan_v2",
            "playbookID": "Test-Shodan_v2",
            "timeout": 1000
        },
        {
            "integrations": "Threat Crowd",
            "playbookID": "ThreatCrowd - Test"
        },
        {
            "integrations": "GoogleDocs",
            "playbookID": "GoogleDocs-test"
        },
        {
            "playbookID": "Request Debugging - Test",
            "fromversion": "5.0.0"
        },
        {
            "playbookID": "Test Convert file hash to corresponding hashes",
            "fromversion": "4.5.0",
            "integrations": "VirusTotal",
            "instance_names": "virus_total_general"
        },
        {
            "playbookID": "PANW - Hunting and threat detection by indicator type Test",
            "fromversion": "5.0.0",
            "timeout": 1200,
            "integrations": ["Panorama","Palo Alto Networks Cortex","AutoFocus V2","VirusTotal"],
            "instance_names": ["palo_alto_panorama","virus_total_general"]
        },
        {
            "playbookID": "PAN-OS Query Logs For Indicators Test",
            "fromversion": "4.5.0",
            "timeout": 600,
            "integrations": "Panorama",
            "instance_names": "palo_alto_panorama"
        },
        {
            "integrations": "Hybrid Analysis",
            "playbookID": "HybridAnalysis-Test",
            "timeout": 500,
            "fromversion": "4.1.0"
        },
        {
            "integrations": "Elasticsearch v2",
            "instance_names": "es_v7",
            "playbookID": "Elasticsearch_v2_test"
        },
        {
            "integrations": "Elasticsearch v2",
            "instance_names": "es_v7",
            "playbookID": "Elasticsearch_Fetch_Indicators_Test",
            "fromversion": "5.5.0"
        },
        {
            "integrations": "Elasticsearch v2",
            "instance_names": "es_v6",
            "playbookID": "Elasticsearch_v2_test-v6"
        },
        {
            "integrations": "IronDefense",
            "playbookID": "IronDefenseTest"
        },
        {
            "integrations": "PolySwarm",
            "playbookID": "PolySwarm-Test"
        },
        {
            "integrations": "Kennav2",
            "playbookID": "Kenna Test"
        },
        {
            "integrations": "SecurityAdvisor",
            "playbookID": "SecurityAdvisor-Test",
            "fromversion": "4.5.0"
        },
        {
            "integrations": "Google Key Management Service",
            "playbookID": "Google-KMS-test",
            "pid_threshold": 6,
            "memory_threshold": 60
        },
        {
            "integrations": "SecBI",
            "playbookID": "SecBI - Test"
        },
        {
            "playbookID": "ExtractFQDNFromUrlAndEmail-Test"
        },
        {
          "integrations": "EWS v2",
          "playbookID": "Get EWS Folder Test",
          "fromversion": "4.5.0",
          "instance_names": "ewv2_regular",
          "memory_threshold": 65
        },
        {
          "integrations": "QRadar",
          "playbookID": "QRadar Indicator Hunting Test",
          "timeout": 1200,
          "fromversion": "5.0.0"
        },
        {
            "playbookID": "SetAndHandleEmpty test",
            "fromversion": "4.5.0"
        },
        {
            "integrations": "Tanium v2",
            "playbookID": "Tanium v2 - Test"
        },
        {
          "integrations": "Office 365 Feed",
          "playbookID": "Office365_Feed_Test",
          "fromversion": "5.5.0"
        },
        {
            "integrations": "GoogleCloudTranslate",
            "playbookID": "GoogleCloudTranslate-Test",
            "pid_threshold": 8
        },
        {
            "integrations": "Infoblox",
            "playbookID": "Infoblox Test"
        },
        {
            "integrations": "BPA",
            "playbookID": "Test-BPA",
            "fromversion": "4.5.0"
        },
        {
            "playbookID": "GetValuesOfMultipleFIelds Test",
            "fromversion": "4.5.0"
        },
        {
            "playbookID": "IsInternalHostName Test",
            "fromversion": "4.5.0"
        },
        {
            "integrations": "SplunkPy",
            "playbookID": "Splunk Indicator Hunting Test",
            "fromversion": "5.0.0",
            "memory_threshold": 500
        },
        {
            "integrations": "BPA",
            "playbookID": "Test-BPA_Integration",
            "fromversion": "4.5.0"
        },
        {
            "integrations": "Sixgill",
            "playbookID": "Sixgill-Test",
            "fromversion": "5.0.0"
        },
        {
            "integrations": "Sixgill",
            "playbookID": "Sixgill - Darkfeed - Indicators-Test",
            "fromversion": "5.0.0"
        },
        {
            "integrations": "AutoFocus Feed",
            "playbookID": "playbook-FeedAutofocus_test",
            "fromversion": "5.5.0"
        },
        {
            "integrations": "PaloAltoNetworks_PrismaCloudCompute",
            "playbookID": "PaloAltoNetworks_PrismaCloudCompute-Test"
        },
        {
            "playbookID": "Indicator Feed - Test",
            "fromversion": "5.5.0"
        },
        {
            "integrations": "Recorded Future Feed",
            "playbookID": "RecordedFutureFeed - Test",
            "timeout": 1000,
            "fromversion": "5.5.0"
        },
        {
            "integrations": "Expanse",
            "playbookID": "test-Expanse-Playbook",
            "fromversion": "5.0.0"
        },
        {
            "integrations": "Expanse",
            "playbookID": "test-Expanse",
            "fromversion": "5.0.0"
        },
        {
            "integrations": "DShield Feed",
            "playbookID": "playbook-DshieldFeed_test",
            "fromversion": "5.5.0"
        },
        {
            "integrations": "AlienVault Reputation Feed",
            "playbookID": "AlienVaultReputationFeed_Test",
            "fromversion": "5.5.0",
            "timeout": 9000
        },
        {
            "integrations": "BruteForceBlocker Feed",
            "playbookID": "playbook-BruteForceBlocker_test",
            "fromversion": "5.5.0"
        },
        {
            "integrations": "illuminate",
            "playbookID": "illuminate Integration Test"
        },
        {
            "integrations": "illuminate",
            "playbookID": "illuminate Integration Demonstration - Test"
        },
        {
            "integrations": "Google Chronicle Backstory",
            "playbookID": "Google Chronicle Backstory Asset - Test",
            "fromversion": "5.0.0"
        },
        {
            "integrations": "Google Chronicle Backstory",
            "playbookID": "Google Chronicle Backstory IOC Details - Test",
            "fromversion": "5.0.0"
        },
        {
            "integrations": "Google Chronicle Backstory",
            "playbookID": "Google Chronicle Backstory List Alerts - Test",
            "fromversion": "5.0.0"
        },
        {
            "integrations": "Google Chronicle Backstory",
            "playbookID": "Google Chronicle Backstory List IOCs - Test",
            "fromversion": "5.0.0"
        },
        {
            "integrations": "Google Chronicle Backstory",
            "playbookID": "Google Chronicle Backstory Reputation - Test",
            "fromversion": "5.0.0"
        },
        {
            "integrations": "Feodo Tracker Hashes Feed",
            "playbookID": "playbook-feodoteackerhash_test",
            "fromversion": "5.5.0",
            "memory_threshold": "130"
        },
        {
            "integrations": "Feodo Tracker IP Blocklist Feed",
            "instance_names": "feodo_tracker_ip_currently__active",
            "playbookID": "playbook-feodotrackeripblock_test",
            "fromversion": "5.5.0"
        },
        {
            "integrations": "Feodo Tracker IP Blocklist Feed",
            "instance_names": "feodo_tracker_ip_30_days",
            "playbookID": "playbook-feodotrackeripblock_test",
            "fromversion": "5.5.0"
        },
        {
            "playbookID": "FetchIndicatorsFromFile-test",
            "fromversion": "5.5.0"
        },
        {
<<<<<<< HEAD
            "playbookID": "DbotPredictOufOfTheBoxTest",
            "fromversion": "4.5.0"
=======
            "integrations": "Indeni",
            "playbookID": "Indeni_test",
            "fromversion": "5.0.0"
        },
        {
            "integrations": "CounterCraft Deception Director",
            "playbookID": "CounterCraft - Test",
            "fromversion": "5.0.0"
>>>>>>> 67877005
        }
    ],
    "skipped_tests": {
        "PANW - Hunting and threat detection by indicator type Test": "Issue 22300",
        "Send Investigation Summary Reports": "Issue 22299",
        "Palo Alto Networks Cortex Test": "Issue 22298",
        "test-Expanse": "Expanse should provide domain that they have in their system",
        "okta_test_playbook": "Issue 22235",
        "Test-VulnDB": "Issue 22232",
        "TestProofpointFeed": "Issue 22229",
        "Digital Defense FrontlineVM - Scan Asset Not Recently Scanned Test": "Issue 22227",
        "Akamai_WAF_SIEM-Test": "Issue 22225",
        "Luminate-TestPlaybook": "Issue 22224",
        "GetTime-ObjectVsStringTest": "Issue 22223",
        "GetTime-Test": "Issue 22222",
        "EmailReputationTest": "Issue 22187",
        "test_Qradar": "Issue 22186",
        "IntSights Test": "Issue 22185",
        "Tenable.io test": "Issue 22184",
        "ThreatQ - Test": "Issue 22175",
        "whois_test": "Issue 22174",
        "PostgreSQL Test": "Issue 22172",
        "Test-Detonate URL - Crowdstrike": "Issue 19439",
        "Git_Integration-Test": "Issue 20029",
        "Symantec Data Loss Prevention - Test": "Issue 20134",
        "Extract Indicators From File - Generic v2": "Issue 20143",
        "PAN-OS Create Or Edit Rule Test":"Issue 20037",
        "NetWitness Endpoint Test": "Issue 19878",
        "TestParseEmailHeaders": "Issue 18815",
        "TestUptycs": "Issue 19750",
        "InfoArmorVigilanteATITest": "Test issue 17358",
        "Lastline - testplaybook": "Checking the integration via Generic detonation playbooks, don't want to load the daily quota",
        "ArcSight Logger test": "Issue 19117",
        "TruSTAR Test": "Issue 19777",
        "TestDedupIncidentsByName": "skipped on purpose - this is part of the TestDedupIncidentsPlaybook - no need to execute separately as a test",
        "3da2e31b-f114-4d7f-8702-117f3b498de9": "Issue 19837",
        "d66e5f86-e045-403f-819e-5058aa603c32": "pr 3220",
        "Carbon Black Enterprise Protection V2 Test": "Issue 19838",
        "get_file_sample_from_path_-_d2_-_test": "Issue 19844",
        "Cofense Triage Test": "Creds only works on demo4",
        "Test - Windows Defender Advanced Threat Protection": "Issue - #18552",
        "nexpose_test": "Issue 18694",
        "Recorded Future Test": "Issue 18922",
        "IntSights Mssp Test": "Issue #16351",
        "CheckPhish-Test": "Issue 19188",
        "fd93f620-9a2d-4fb6-85d1-151a6a72e46d": "Issue 19854",
        "PAN-OS DAG Configuration Test": "Issue #19205",
        "DeleteContext-auto-subplaybook-test": "used in DeleteContext-auto-test as sub playbook",
        "Test Playbook TrendMicroDDA": "Issue 16501",
        "ssdeepreputationtest": "Issue #20953",
        "C2sec-Test": "Issue #21633"
    },
    "skipped_integrations": {
        "_comment": "~~~ NO INSTANCE ~~~",
        "Claroty": "Issue 22255",
        "AWS - IAM": "Issue 21401",
        "FortiGate": "License expired, and not going to get one (issue 14723)",
        "IronDefense": "Test depends on making requests to a non-public API",
        "Attivo Botsink": "no instance, not going to get it",
        "VMware": "no License, and probably not going to get it",
        "AWS Sagemaker": "License expired, and probably not going to get it",
        "Symantec MSS": "No instance, probably not going to get it (issue 15513)",
        "Google Cloud Compute": "Can't test yet",
        "Cymon": "The service was discontinued since April 30th, 2019.",
        "FireEye ETP": "No instance",
        "ProofpointTAP_v2": "No instance",
        "remedy_sr_beta": "No instance",
        "ExtraHop v2": "No instance",
        "Fidelis Elevate Network": "Issue 20735",
        "Minerva Labs Anti-Evasion Platform": "Issue 18835",
        "PolySwarm": "contribution",
        "fireeye": "Issue 19839",
        "DomainTools": "Issue 8298",
        "Remedy On-Demand": "Issue 19835",
        "ProtectWise": "Issue 20486",
        "ThreatMiner": "Issue 20469",
        "DomainTools Iris": "Issue 20433",
        "Check Point": "Issue 18643",
        "Preempt": "Issue 20268",
        "iDefense": "Issue 20095",
        "Joe Security": "Issue 17996",
        "CrowdstrikeFalcon": "Issue 19833",
        "ZeroFox": "Issue 19161",
        "Jask": "Issue 18879",
        "vmray": "Issue 18752",
        "Anomali ThreatStream v2": "Issue 18561",
        "Anomali ThreatStream": "Issue 19182",
        "SCADAfence CNM": "Issue 18376",
        "ArcSight ESM v2": "Issue #18328",
        "AlienVault USM Anywhere": "Issue #18273",
        "Tufin": "Issue 16441",
        "Dell Secureworks": "Instance locally installed on @liorblob PC",
        "MimecastV2": "Issue 14593",
        "Netskope": "instance is down",
        "Farsight DNSDB": "Issue 15512",
        "Service Manager": "Expired license",
        "carbonblackprotection": "License expired",
        "icebrg": "Issue 14312",
        "Freshdesk": "Trial account expired",
        "Threat Grid": "Issue 16197",
        "Kafka V2": "Can not connect to instance from remote",
        "Check Point Sandblast": "Issue 15948",
        "Remedy AR": "getting 'Not Found' in test button",
        "Salesforce": "Issue 15901",
        "Zscaler": "Issue 17784",
        "RedCanary": "License expired",
        "ANYRUN": "No instance",
        "Snowflake": "Looks like account expired, needs looking into",
        "Cisco Spark": "Issue 18940",
        "Phish.AI": "Issue 17291",
        "MaxMind GeoIP2": "Issue 18932.",
        "Exabeam": "Issue 19371",
        "McAfee ESM-v10": "Issue 20225",
        "PaloAltoNetworks_PrismaCloudCompute": "Instance not set up yet",
        "LogRhythm": "Issue 21672",

        "_comment": "~~~ UNSTABLE ~~~",
        "ServiceNow": "Instance goes to hibernate every few hours",
        "Tanium": "issue 15497",
        "Tenable.sc": "unstable instance",


        "_comment": "~~~ OTHER ~~~",
        "Pentera": "authentication method will not work with testing",
        "EclecticIQ Platform": "Issue 8821",
        "BitDam": "Issue #17247",
        "Zoom": "Issue 19832",
        "urlscan.io": "Issue 21831",
        "Forescout": "Can only be run from within PANW network. Look in keeper for - Demisto in the LAB",
        "HelloWorldSimple": "This is just an example integration - no need for test",
        "Lockpath KeyLight": "Deprecated. No tests.",
        "SafeBreach": "pending rewrite",

        "_comment": "~~~ QUOTA ISSUES ~~~",
        "AlphaSOC Wisdom": "API key has expired",
        "AWS - Athena - Beta": "Issue 19834",
        "Lastline": "issue 20323",
        "Google Resource Manager": "Cannot create projects because have reached alloted quota.",
        "Looker": "Warehouse 'DEMO_WH' cannot be resumed because resource monitor 'LIMITER' has exceeded its quota."
    },
    "nightly_integrations": [
        "Lastline v2",
        "TruSTAR",
        "SlackV2"
    ],
    "unmockable_integrations": {
        "Google Key Management Service": "The API requires an SSL secure connection to work.",
        "McAfee ESM-v10": "we have multiple instances with same test playbook, mock recording are per playbook so it keeps failing the playback step",
        "mysql": "Does not use http",
        "SlackV2": "Integration requires SSL",
        "Whois": "Mocks does not support sockets",
        "Panorama": "Exception: Proxy process took to long to go up. https://circleci.com/gh/demisto/content/24826",
        "Image OCR": "Does not perform network traffic",
        "Server Message Block (SMB)": "Does not perform http communication",
        "Active Directory Query v2": "Does not perform http communication",
        "dnstwist": "Does not peform http communication",
        "VxStream": "Issue 15544",
        "PagerDuty v2": "Integration requires SSL",
        "TCPIPUtils": "Integration requires SSL",
        "Luminate": "Integration has no proxy checkbox",
        "Shodan": "Integration has no proxy checkbox",
        "Google BigQuery": "Integration has no proxy checkbox",
        "ReversingLabs A1000": "Checking",
        "Check Point": "Checking",
        "okta": "Test Module failing, suspect it requires SSL",
        "Awake Security": "Checking",
        "ArcSight ESM v2": "Checking",
        "Phish.AI": "Checking",
        "Intezer": "Nightly - Checking",
        "ProtectWise": "Nightly - Checking",
        "google-vault": "Nightly - Checking",
        "RSA Archer": "Nightly - Checking",
        "McAfee NSM": "Nightly - Checking",
        "Forcepoint": "Nightly - Checking",
        "palo_alto_firewall": "Need to check test module",
        "Signal Sciences WAF": "error with certificate",
        "google": "'unsecure' parameter not working",
        "EWS Mail Sender": "Inconsistent test (playback fails, record succeeds)",
        "ReversingLabs Titanium Cloud": "No Unsecure checkbox. proxy trying to connect when disabled.",
        "Anomali ThreatStream": "'proxy' parameter not working",
        "Palo Alto Networks Cortex": "SDK",
        "Recorded Future": "might be dynamic test",
        "AlphaSOC Wisdom": "Test module issue",
        "RedLock": "SSL Issues",
        "Microsoft Graph": "Test direct access to oproxy",
        "MicrosoftGraphMail": "Test direct access to oproxy",
        "Microsoft Graph User": "Test direct access to oproxy",
        "Windows Defender Advanced Threat Protection": "Test direct access to oproxy",
        "Microsoft Graph Groups": "Test direct access to oproxy",
        "SafeBreach": "SSL Issues",
        "Feed Office365": "SSl Issues. issue: 21181",
        "AWS - CloudWatchLogs": "Issue 20958",
        "Gmail Single User" : "googleclient sdk has time based challenge exchange",
        "Gmail": "googleclient sdk has time based challenge exchange",
        "GoogleCloudTranslate": "google translate sdk does not support proxy",
        "Kennav2": "HTTPSConnectionPool(host='api.kennasecurity.com', port=443), issue:21233",
        "Google Chronicle Backstory": "SDK"
    }
}<|MERGE_RESOLUTION|>--- conflicted
+++ resolved
@@ -2079,7 +2079,7 @@
         {
             "playbookID": "Send Investigation Summary Reports - Test",
             "integrations": "EWS Mail Sender",
-            "fromversion": "4.1.0"            
+            "fromversion": "4.1.0"
         },
         {
             "integrations": "Anomali ThreatStream v2",
@@ -2375,10 +2375,6 @@
             "fromversion": "5.5.0"
         },
         {
-<<<<<<< HEAD
-            "playbookID": "DbotPredictOufOfTheBoxTest",
-            "fromversion": "4.5.0"
-=======
             "integrations": "Indeni",
             "playbookID": "Indeni_test",
             "fromversion": "5.0.0"
@@ -2387,7 +2383,10 @@
             "integrations": "CounterCraft Deception Director",
             "playbookID": "CounterCraft - Test",
             "fromversion": "5.0.0"
->>>>>>> 67877005
+        },
+        {
+            "playbookID": "DbotPredictOufOfTheBoxTest",
+            "fromversion": "4.5.0"
         }
     ],
     "skipped_tests": {
