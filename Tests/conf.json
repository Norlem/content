--- conflicted
+++ resolved
@@ -2930,16 +2930,12 @@
         "Pwned v2 test": "Issue 26601",
         "Email Address Enrichment - Generic v2.1 - Test": "Issue 26785",
         "Tanium v2 - Test": "Issue 26822",
-<<<<<<< HEAD
-        "Google Chronicle Backstory List IOCs - Test": "Issue 26461"
-=======
         "Google Chronicle Backstory List IOCs - Test": "Issue 26461",
         "EvaluateMLModllAtProduction-Test": "Issue 26849",
         "hashIncidentFields-test": "Issue 26850",
         "MISP V2 Test": "Issue 26905",
         "Mimecast test": "Issue 26906",
         "Mail Sender (New) Test": "Issue 25602"
->>>>>>> ca1b0052
     },
     "skipped_integrations": {
 
