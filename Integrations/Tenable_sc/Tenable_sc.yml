--- conflicted
+++ resolved
@@ -197,7 +197,6 @@
     - contextPath: CVE.ID
       description: CVE ID
       type: Unknown
-<<<<<<< HEAD
     - contextPath: TenableSC.ScanResults.Vulnerability.Host.IP
       description: Vulnerability Host IP
       type: string
@@ -209,19 +208,6 @@
       type: number
     - contextPath: TenableSC.ScanResults.Vulnerability.Host.Protocol
       description: Vulnerability Host Protocol
-=======
-    - contextPath: TenableSC.ScanResults.Vulnerability.Hosts.IP
-      description: Vulnerability host IP
-      type: string
-    - contextPath: TenableSC.ScanResults.Vulnerability.Hosts.MAC
-      description: Vulnerability host MAC
-      type: string
-    - contextPath: TenableSC.ScanResults.Vulnerability.Hosts.Port
-      description: Vulnerability host port
-      type: number
-    - contextPath: TenableSC.ScanResults.Vulnerability.Hosts.Protocol
-      description: Vulnerability host protocol
->>>>>>> c807b477
       type: string
   - arguments:
     - default: false
