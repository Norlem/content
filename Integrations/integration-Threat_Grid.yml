commonfields:
  id: Threat Grid
  version: -1
name: Threat Grid
display: Cisco Threat Grid
category: Forensics & Malware Analysis
image: data:image/png;base64,iVBORw0KGgoAAAANSUhEUgAAAEkAAAAyCAYAAAAQlvbeAAAGx0lEQVR42u1Za2xURRTeOzPbYikPeWgRWx7y8JXwQ/3HDw2JxldMBDXGBIhiFF+AihDFhJDwA8KjElhLd/c+lkIRQhtRjPKIKIokCshD9s7c3S0FSgVFnilQlPW77ez2lr3VLs0uNt6TnGxzz8ycc78558w3tz5PPPHEE0888cQTTzz5T4lini5jYb6IBPaPy4c/svz4WKYfWqys/mNYtwGJ1tRNZypPUt38nFRxJdf+WDCxnmlmkhqHZ3cbkFgoGmEaT0KPMNUsyKkvwyRMN0WrP3N99wFJM8MSpDhTo7kFSecEfn6R/tZ4IHU3kJSTF4uZJl6hmrgvG5AUPT6QRaJTybLfR2bVnCPx4SitqUr5uZJsQKJqbAyLiFd9FaJP/pvzuvgc9Bs7sDqqix6dBQnAaraNquL7rPxFxJbWwyBe3VmQaFXMz3TBW2xBMT//JRU2y2VgJxB8n86DxDdK28Gs/Kn8R9mcv+o0SCrviWdHbZtf4ytzWPOiyL3v8MUysEa8QO8sQKqVtn3u68aKO/C3S877otMgabwIz+olSAF3+mAWdY2kaYeegoMGqlobSDDuzzVIROfT7MwkRnRmzkHad4rSDXVrWMg8Tqri47uSRZp0ftFviJJcg0Q1sd22Uc36IdcgsUqzH1rGOTlP78JRzivlImcKInkASRWbZVPfnnOQNN4P+pucF+wC3Td1uUhTgSEGXWNbJm2nsCPZgLRJNuBoZibx1kwK8Z0uIO2xbSiPrVk0bhukxhaQVB5yAemsbUPFXH8m0W3HJiNLLlJd7FAisUKnjXzZ+BzAuUxXWZuU2nraWZBomM9kutlMVyYqM/yFjsxj4egVUlu/IMMWjn4Ef1fop/UfdhYkpcok1OA1eN5MDGtyO9ta4YdtK2yX6MfRKV3jQ4Y1mEbMm9zvaKKUVNcVuJDJVC9L4KUz7dW8jCw9QdyzN1rmSl6D+xVaaWbYALgN0iHpb23GYbDGAhhWqTtB5YXYtNt9+RbZgCta05gnsFsst5fpuMJUgUwy0csso/t8Tyo/PZyFogHyTeOj+fBHIsfHoa8ElKW7R/k88cST/7XQtYlCNOk7QBVGM8O6uf2lNKrYXAXaE3a/+5dFPhDz74IOw0lT9M+XXDGAaeJOrDWE6ryg43Exmx+NxPgRYO89bhg4RKvrhWa5iBnCZrR/Qq9CT0Ofd1CBUnkLP+nX+evtj/QDJZi/ATZ5NcB8jFUCP5W5nJYPws82x9hmALXbt1IUt4uppqE/C/EVsDdA/5JxHcXYxcRI9M7v6bWsaQBTrT0AwQ74Wp3hAGmYDDQJkGal56+wCA2LzY45l6EXoEkltHd0uxff1jCJhfnVDD8gub6KeN/0mocvDGZVsShT3WICPdCtvT7twoD8lZgki5LSJ1hEvI/fl1AKS/FsggOkoTajlSDNbCsxMVTudJIaYiPIXn/7mgBONUZZuCOdHUq4bjiuP02Ol11HVfNlAPQmSrgSmZQGiYVFbRogne/F70yMm50mmlDMieSnzEL8Njhskrt5hKjWIPeRHYMEBl8GptySYQDsAPrGw3RVLIPV09XxeekX1OILOy59MSoFOjZrD10dK3LY+lKNR+U6l4gaL805SHD0UDrwsFjig2QFkhQarF/NdEdp6LyRRsSsa75+bkyVI0Ac2pEfZNf4tmwTUzLt/N10zFXWI7kHaV18XNqhYS24XpCUJacLmWHOha3e0WeSxDj8hmNDPktlAPpShxlAdfOZdEy6mOTydWF62l6dyP0tgFYfHtLSaFUbpFiMVB/rkz1IzheI+QH2E/JkRPnxXY4MWJgCj0ZiczqMqfLg3ehHV5GNSYD5HQ1y0lZuvDD1mQXaTLTYsPw07gCvcZweaJJiMvQx/D0Lp8jj/wYSCe4rpmHzAezwLZhXzHTrXvSSRll236bHreT3sJB5JU0RjNhyNPonMW8C+th8X6h1g8iGOoWtsbY4Trav4fsFgD8R6+1s62uiJn8UYMeZUpxocTh2pwDtQWqWIL2Xeu7XrFFy7AXoqfRcvCSJ1L/Yrilv+nUGelPShQI0+SqsNgpQe34EaMkxaXfTuBL4uTS/TLs6VoLgNTg/4wjkCnSyA6Qh0n4RIM1oA0nY/On8NS/RQMOJd9x7jvU01tqbOsGkWuBJvdoBqteVoT99kuJcUs9CI0S3Snw3QgDSrfZ/cZnewnIrqc4/AIca4biW9EZfmQZ9G/b7HeD1sjMOWg4NQZeghJ4l4Xp/x9wsOhbj5kKDyKJyGrEm+gIxlkEHDA6gxFsYVwENUFW8hrgG+TzxxBNPPPHEE0888eRGyN8R98jGg6pa+wAAAABJRU5ErkJggg==
description: Query and upload samples to Cisco threat grid.
detaileddescription: |-
  1. In your threat grid instance, click your user name at the right top corner.
  2. Select my account.
  3. Under the API Key section in the left you will see your API.
configuration:
- display: Server URL (e.g. https://192.168.0.1)
  name: server
  defaultvalue: https://panacea.threatgrid.com
  type: 0
  required: true
- display: API token
  name: token
  defaultvalue: ""
  type: 4
  required: true
- display: Trust any certificate (unsecure)
  name: insecure
  defaultvalue: ""
  type: 8
  required: false
- display: Use system proxy settings
  name: proxy
  defaultvalue: ""
  type: 8
  required: false
script:
  script: |-
    import requests
    import json
    import urllib
    import time
    from datetime import datetime

    from requests.packages.urllib3.exceptions import InsecureRequestWarning
    requests.packages.urllib3.disable_warnings(InsecureRequestWarning)

    if not demisto.getParam('proxy'):
        del os.environ['HTTP_PROXY']
        del os.environ['HTTPS_PROXY']
        del os.environ['http_proxy']
        del os.environ['https_proxy']

    URL = demisto.getParam('server')
    if URL[-1] != '/':
        URL += '/'

    API_KEY = str(demisto.getParam('token'))
    SUB_API = 'api/v2/'
    USER_API = 'api/v3/'
    VALIDATE_CERT = not demisto.params().get('insecure', True)

    ''' Header names maps '''
    # Format: {'Key': [correspondng headers]}
    SAMPLE_ANALYSIS_HEADERS_MAP = {
        'File': [
            'FileName',
            'Type',
            'Size',
            'MD5',
            'SHA1',
            'SHA256',
            'MagicType'
        ],
        'Domain': [
            'Name',
            'Status'
        ],
        'Network': [
            'Ts_Begin',
            'Destination',
            'DestinationPort',
            'Transport',
            'Packets',
            'PacketSize'
        ],
        'Regitry Keys Created': [
            'name',
            'options',
            'access'
        ],
        'Regitry Keys Deleted': [
            'name'
        ],
        'Regitry Keys Modified': [
            'name',
            'options',
            'access'
        ],
        'Sample': [
            'ID',
            'ThreatScore',
            'HeuristicScore',
            'ProcessName',
            'CMD',
            'Directory',
            'Memory',
            'Children'
        ],
        'Enviornment Details': [
            'VM ID',
            'VM Name',
            'StartedAt',
            'EndedAt',
            'Runtime'
        ],
        'VT': [
            'Hits',
            'Engines'
        ]
    }


    def return_error(data):
        """
        Return error as result and exit
        """
        demisto.results({
            'Type': entryTypes['error'],
            'ContentsFormat': formats['text'],
            'Contents': data
        })
        sys.exit(0)


    def req(method, path, params={'api_key': API_KEY}):
        """
        Send the request to ThreatGrid and return the JSON response
        """
        r = requests.request(method, URL + path, params=params, verify=VALIDATE_CERT)
        if r.status_code != requests.codes.ok:
            return_error('Error in API call to Threat Grid service %s - %s' % (path, r.text))
        return r


    def handle_filters():
        """
        Handle filters associated with samples
        """
        id_found = False
        id_list = ['sha256', 'md5', 'sha1', 'id']
        params = {'api_key': API_KEY}
        for k in demisto.args():
            if demisto.getArg(k):
                if not id_found and k in id_list:
                    params['q'] = demisto.getArg(k)
                    id_found = True
                else:
                    params[k] = demisto.getArg(k)
        return params


    def get_with_limit(obj, path, limit=None):
        """
        Get from path with optional limit
        """
        res = demisto.get(obj, path)
        try:
            if limit:
                if len(res) > limit:
                    if isinstance(res, dict):
                        return {k: res[k] for k in res.keys()[:limit]}
                    elif isinstance(res, list):
                        return res[:limit]
        # If res has no len, or if not a list or a dictionary return res
        finally:
            return res


    def sample_to_readable(k):
        """
        Convert sample request to data dictionary
        """
        return {
            'ID': demisto.get(k, 'id'),
            'Filename': demisto.get(k, 'filename'),
            'State': demisto.get(k, 'state'),
            'Status': demisto.get(k, 'status'),
            'MD5': demisto.get(k, 'md5'),
            'SHA1': demisto.get(k, 'sha1'),
            'SHA256': demisto.get(k, 'sha256'),
            'OS': demisto.get(k, 'os'),
            'SubmittedAt': demisto.get(k, 'submitted_at'),
            'StartedAt': demisto.get(k, 'started_at'),
            'CompletedAt': demisto.get(k, 'completed_at')
        }


    def download_sample():
        """
        Download a sample given the sample id
        """
        sample_id = demisto.getArg('id')
        r = req('GET', SUB_API + 'samples/' + sample_id + '/sample.zip')
        ec = {'ThreatGrid.DownloadedSamples.Id': sample_id}
        demisto.results([
            {
                'Type': entryTypes['note'],
                'EntryContext': ec,
                'HumanReadable': '### ThreatGrid Sample Download - \n' + 'Your download request has been completed successfully for ' + sample_id,
                'Contents': ec,
                'ContentsFormat': formats['json']
            },
            fileResult(sample_id + '-sample.zip', r.content)
        ])


    def get_samples():
        """
        Get samples matching the provided filters.
        """
        r = req('GET', SUB_API + 'samples', params=handle_filters())
        samples = []
        for k in demisto.get(r.json(), 'data.items'):
            samples.append(sample_to_readable(k))
        md = tableToMarkdown('ThreatGrid - List of Samples', samples, [
                'ID', 'Filename', 'State', 'Status', 'MD5', 'SHA1', 'SHA256', 'OS', 'SubmittedAt', 'StartedAt', 'CompletedAt'
        ])
        demisto.results({
            'Type': entryTypes['note'],
            'EntryContext': {'ThreatGrid.Sample(val.ID == obj.ID)': samples},
            'HumanReadable': md,
            'ContentsFormat': formats['json'],
            'Contents': r.json()
        })


    def get_sample_by_id():
        """
        Get information about a sample given its id
        """
        sample_id = demisto.getArg('id')
        r = req('GET', SUB_API + 'samples/' + sample_id)
        sample = sample_to_readable(r.json().get('data'))
        md = tableToMarkdown('ThreatGrid - Sample', [sample], [
                'ID', 'Filename', 'State', 'Status', 'MD5', 'SHA1', 'SHA256', 'OS', 'SubmittedAt', 'StartedAt', 'CompletedAt'
        ])
        demisto.results({
            'Type': entryTypes['note'],
            'EntryContext': {'ThreatGrid.Sample(val.ID == obj.ID)': sample},
            'HumanReadable': md,
            'ContentsFormat': formats['json'],
            'Contents': r.json()
        })


    def get_sample_state_helper(sample_ids):
        """
        Helper for getting sample state
        """
        samples = []
        requests = []
        for sample_id in sample_ids:
            r = req('GET', SUB_API + 'samples/' + sample_id + '/state')
            samples.append({
                'ID': sample_id,
                'State': demisto.get(r.json(), 'data.state')
            })
            requests.append(r.json())
        return {'samples': samples, 'requests': requests}

    def get_sample_state_by_id():
        """
        Get the state of a sample given its id
        """
        ids = []
        if demisto.getArg('ids'):
            ids += argToList(demisto.getArg('ids'))
        if demisto.getArg('id'):
            ids.append(demisto.getArg('id'))
        response = get_sample_state_helper(ids)
        md = tableToMarkdown('ThreatGrid - Sample state', response['samples'], ['ID', 'State'])
        demisto.results({
            'Type': entryTypes['note'],
            'EntryContext': {'ThreatGrid.Sample(val.ID == obj.ID)': response['samples']},
            'HumanReadable': md,
            'ContentsFormat': formats['json'],
            'Contents': response['requests']
        })


    def upload_sample():
        """
        Upload a sample
        """
        args = {}
        for k in demisto.args():
            if demisto.getArg(k) and k != 'file-id':
                args[k] = demisto.getArg(k)
        args['api_key'] = API_KEY
        fileData = demisto.getFilePath(demisto.getArg('file-id'))
        with open(fileData['path'], 'rb') as f:
            r = requests.request('POST', URL + SUB_API + 'samples', files={'sample': (encode_sample_file_name(demisto.getArg('filename')), f)}, data=args)
            if r.status_code != requests.codes.ok:
                if r.status_code == 503:
                    return_error('Sample upload failed. File was already uploaded.')
                return_error('Error in API call to Threat Grid service %s - %s' % ('samples', r.text))
            sample = sample_to_readable(r.json().get('data'))
            md = tableToMarkdown('ThreatGrid - Sample Upload', [sample], [
                'ID', 'Filename', 'State', 'Status', 'MD5', 'SHA1', 'SHA256', 'OS', 'SubmittedAt'
            ])
            demisto.results({
                'Type': entryTypes['note'],
                'EntryContext': {'ThreatGrid.Sample(val.ID == obj.ID)': sample},
                'HumanReadable': md,
                'ContentsFormat': formats['json'],
                'Contents': r.json()
            })
            return sample.get('ID')


    def encode_sample_file_name(filename):
        """
        Encodes sample file name
        """
        return filename.encode('ascii', 'ignore').replace('"', '').replace('\\n', '')


    def get_html_report_by_id():
        """
        Download the html report for a sample given the id
        """
        sample_id = demisto.getArg('id')
        r = req('GET', SUB_API + 'samples/' + sample_id + '/report.html')
        ec = {'ThreatGrid.Sample.Id': sample_id}
        demisto.results([
            {
                'Type': entryTypes['note'],
                'EntryContext': ec,
                'HumanReadable': '### ThreatGrid Sample Run HTML Report -\n' + 'Your sample run HTML report download request has been completed successfully for ' + sample_id,
                'Contents': r.content,
                'ContentsFormat': formats['html']
            },
            fileResult(sample_id + '-report.html', r.content, file_type=entryTypes['entryInfoFile'])
        ])


    def get_pcap_by_id():
        """
        Download the pcap for a sample given the id
        """
        sample_id = demisto.getArg('id')
        r = req('GET', SUB_API + 'samples/' + sample_id + '/network.pcap')
        ec = {'ThreatGrid.Sample.Id': sample_id}
        demisto.results([
            {
                'Type': entryTypes['note'],
                'EntryContext': ec,
                'HumanReadable': '### ThreatGrid Sample Run PCAP File -\n' + 'Your sample run PCAP file download request has been completed successfully for ' + sample_id,
                'Contents': ec,
                'ContentsFormat': formats['json']
            },
            fileResult(sample_id + '-pcap.json', r.content)
        ])


    def get_processes_by_id():
        """
        Download processes file for a sample given the id
        """
        sample_id = demisto.getArg('id')
        r = req('GET', SUB_API + 'samples/' + sample_id +'/processes.json')
        ec = {'ThreatGrid.Sample.Id': sample_id}
        demisto.results([
            {
                'Type': entryTypes['note'],
                'EntryContext': ec,
                'HumanReadable': '### ThreatGrid Sample Run Processes File -\n' + 'Your sample run processes file download request has been completed successfully for ' + sample_id,
                'Contents': r.json(),
                'ContentsFormat': formats['json']
            },
            fileResult(sample_id + '-processes.json', r.content)
        ])


    def get_summary_by_id():
        """
        Get analysis summary information for a sample given the id
        """
        sample_id = demisto.getArg('id')
        request = req('GET', SUB_API + 'samples/' + sample_id + '/summary')
        r = request.json()
        sample = {'ID': sample_id, 'AnalysisSummary': [], 'ArtifactsCount': []}

        # Search submissions request for extra information
        sub_request = req('GET', SUB_API + 'search/submissions', params={'api_key': API_KEY, 'q': demisto.get(r, 'data.sha256')})
        sub_r = sub_request.json()
        sub_r_first_item = demisto.get(sub_r, 'data.items')[0]

        sample['AnalysisSummary'] = {
            'RegistryCount': demisto.get(r, 'data.registry_count'),
            'FileName': demisto.get(r, 'data.filename'),
            'SHA256': demisto.get(r, 'data.sha256'),
            'SampleType': demisto.get(sub_r_first_item, 'item.analysis.metadata.submitted_file.type'),
            'FirstSeen': demisto.get(r, 'data.first_seen'),
            'LastSeen': demisto.get(r, 'data.last_seen'),
        }
        sample['ArtifactsCount'] = {
            'Network': demisto.get(r, 'data.artifacts.network'),
            'Disk': demisto.get(r, 'data.artifacts.disk'),
            'Memory': demisto.get(r, 'data.artifacts.memory'),
            'Extracted': demisto.get(r, 'data.artifacts.extracted')
        }
        md = tableToMarkdown('ThreatGrid - Sample Summary for ' + sample_id, [sample['AnalysisSummary']], ['RegistryCount', 'FileName', 'SHA256', 'SampleType', 'FirstSeen', 'LastSeen'])
        md += tableToMarkdown('ThreatGrid - Sample Artifacts', [sample['ArtifactsCount']], ['Network', 'Disk', 'Memory', 'Extracted'])
        demisto.results({
            'Type': entryTypes['note'],
            'EntryContext': {'ThreatGrid.Sample(val.ID == obj.ID)': sample},
            'HumanReadable': md,
            'ContentsFormat': formats['json'],
            'Contents': r
        })


    def calc_score(score):
        """
        Convert threatgrid score to dbot score
        """
        dbot_score = 1
        if score >= 95:
            dbot_score = 3
        elif score >= 75:
            dbot_score = 2
        return dbot_score


    def get_threat_summary_by_id():
        """
        Get threat summary information for a sample given the id
        """
        sample_id = demisto.getArg('id')
        request = req('GET', SUB_API + 'samples/' + sample_id + '/threat')
        r = request.json()
        sample = {
            'ID': sample_id,
            'MaxSeverity': demisto.get(r, 'data.max-severity'),
            'Score': demisto.get(r, 'data.score'),
            'Count': demisto.get(r, 'data.count'),
            'MaxConfidence': demisto.get(r, 'data.max-confidence'),
            'ThreatFeeds': demisto.get(r, 'data.bis')
        }
        dbot = {
            'Vendor': 'ThreatGrid',
            'Type': 'Sample ID',
            'Indicator': sample['ID'],
            'Score': calc_score(sample['Score'])
        }
        md = tableToMarkdown('ThreatGrid - Threat Summary', [sample], ['ID', 'MaxSeverity', 'Score', 'Count', 'MaxConfidence'])
        mdTableList = []
        for threatfeed in sample['ThreatFeeds']:
            mdTableList.append({'Threat Feed': threatfeed})
        md += tableToMarkdown('Threat Feeds', mdTableList, ['Threat Feed'])
        md += tableToMarkdown('DBot', [dbot], ['Indicator', 'Score', 'Type', 'Vendor'])
        demisto.results({
            'Type': entryTypes['note'],
            'EntryContext': {'ThreatGrid.Sample(val.ID == obj.ID)': sample, 'DBotScore': dbot},
            'HumanReadable': md,
            'ContentsFormat': formats['json'],
            'Contents': r
        })


    def get_video_by_id():
        """
        Download the video for a sample given the id
        """
        sample_id = demisto.getArg('id')
        r = req('GET', SUB_API + 'samples/' + sample_id + '/video.webm')
        ec = {'ThreatGrid.Sample.Id': sample_id}
        demisto.results([
            {
                'Type': entryTypes['note'],
                'EntryContext': ec,
                'HumanReadable': '### ThreatGrid Sample Run Video File -\n' + 'Your sample run video file download request has been completed successfully for ' + sample_id,
                'Contents': r.json(),
                'ContentsFormat': formats['json']
            },
            fileResult(sample_id + '.webm', r.content)
        ])


    def get_warnings_by_id():
        """
        Download the warnings for a sample given the id
        """
        sample_id = demisto.getArg('id')
        r = req('GET', SUB_API + 'samples/' + sample_id + '/warnings.json')
        ec = {'ThreatGrid.Sample.Id': sample_id}
        demisto.results([
            {
                'Type': entryTypes['note'],
                'EntryContext': ec,
                'HumanReadable': '### ThreatGrid Sample Run Warnings -\n' + 'Your sample run warnings file download request has been completed successfully for ' + sample_id,
                'Contents': ec,
                'ContentsFormat': formats['json']
            },
            fileResult(sample_id + '-warnings.json', r.content)
        ])


    def user_get_rate_limit():
        """
        Get rate limit for a specified user
        """
        login = demisto.getArg('login')
        request = req('GET', USER_API + 'users/' + login + '/rate-limit')
        r = request.json()
        rate_limit = {
            'SubmissionWaitSeconds': demisto.get(r, 'data.user.submission-wait-seconds'),
            'SubmissionsAvailable': demisto.get(r, 'data.user.submissions-available')
        }
        demisto.results({
            'Type': entryTypes['note'],
            'EntryContext': {'ThreatGrid.User.RateLimit': rate_limit},
            'HumanReadable': tableToMarkdown('ThreatGrid - User Rate Limit', [rate_limit], [
                'SubmissionWaitSeconds', 'SubmissionsAvailable'
            ]),
            'ContentsFormat': formats['json'],
            'Contents': r
        })


    def organization_get_rate_limit():
        """
        Get rate limit for a specified organization
        """
        login = demisto.getArg('adminLogin')
        request = req('GET', USER_API + 'users/' + login + '/rate-limit')
        r = request.json()
        rate_limits = [
            {
                'Minutes': demisto.get(rate_limit, 'minutes'),
                'Samples': demisto.get(rate_limit, 'samples'),
                'SubmissionWaitSeconds': demisto.get(rate_limit, 'submission-wait-seconds'),
                'SubmissionsAvailable': demisto.get(rate_limit, 'submissions-available')
            }
            for rate_limit in demisto.get(r, 'data.organization.submission-rate-limit')
        ]
        demisto.results({
            'Type': entryTypes['note'],
            'EntryContext': {'ThreatGrid.User.RateLimit': rate_limits},
            'HumanReadable': tableToMarkdown('ThreatGrid - Organization Rate Limit', rate_limits, [
                'Minutes', 'Samples', 'SubmissionWaitSeconds', 'SubmissionsAvailable'
            ]),
            'ContentsFormat': formats['json'],
            'Contents': r
        })


    def who_am_i():
        """
        Get information about the current session's user
        """
        request = req('GET', USER_API + 'session/whoami')
        r = request.json()
        user = {
            'Email': demisto.get(r, 'data.email'),
            'Login': demisto.get(r, 'data.login'),
            'Name': demisto.get(r, 'data.name'),
            'Organization': demisto.get(r, 'data.organization_id'),
            'Role': demisto.get(r, 'data.role')
        }
        demisto.results({
            'Type': entryTypes['note'],
            'EntryContext': {'ThreatGrid.User': user},
            'HumanReadable': tableToMarkdown('ThreatGrid - Current Session User', [user], [
                'Email', 'Login', 'Name', 'Organization', 'Role'
            ]),
            'ContentsFormat': formats['json'],
            'Contents': user
        })


    def get_analysis_annotations():
        """
        Get analysis annotations for a given sample
        """
        sample_id = demisto.getArg('id')
        r = req('GET', SUB_API + 'samples/' + sample_id + '/analysis/annotations')

        annotations = []
        context_path = 'ThreatGrid.AnalysisResults.Sample.Id.Annotations'
        ec = {context_path: []}
        ips = demisto.get(r.json(), 'data.items.network')
        if ips:
            for k in ips:
                annotation = {
                    'IP': k,
                    'IP.Asn': ips[k].get('asn'),
                    'IP.City': ips[k].get('city'),
                    'IP.Country': ips[k].get('country'),
                    'IP.Org': ips[k].get('org'),
                    'IP.Region': ips[k].get('region'),
                    'IP.Timestamp': ips[k].get('ts')
                }
                annotations.append(annotation)
                ec[context_path].append(annotation)

        demisto.results({
            'Type': entryTypes['note'],
            'ContentsFormat': formats['json'],
            'Contents': r.json(),
            'EntryContext': ec,
            'HumanReadable': tableToMarkdown('ThreatGrid - Analysis Annotations', annotations, [
                'IP', 'IP.Asn', 'IP.City', 'IP.Country', 'IP.Org', 'IP.Region', 'IP.Timestamp'
            ])
        })


    def get_analysis_by_id():
        """
        Download the analysis for a given sample
        """
        sample_id = demisto.getArg('id')
        r = req('GET', SUB_API + 'samples/' + sample_id +'/analysis.json')
        ec, hr = extract_data_from_analysis_json(json.loads(r.content), sample_id, demisto.getArg('limit'))
        demisto.results([
            {
                'Type': entryTypes['note'],
                'EntryContext': ec,
                'HumanReadable': hr,
                'Contents': r.json(),
                'ContentsFormat': formats['json']
            },
            fileResult(sample_id + '-analysis.json', r.content, file_type=entryTypes['entryInfoFile'])
        ])


    def extract_data_from_analysis_json(analysis_json, sample_id, limit):
        """
        Extracts relevant data from an analysis json
        """
        ec = {}
        hr = {}
        sample_key = 'ThreatGrid.Sample(val.ID === obj.ID)'
        sample_process = extract_sample_process_from_analysis_processes(demisto.get(analysis_json, 'dynamic.processes')) or {}
        ec[sample_key] = create_sample_ec_from_analysis_json(analysis_json, sample_id, sample_process, limit)
        hr['Sample'] = create_sample_hr_from_analysis_json(ec[sample_key], analysis_json, sample_process, limit)
        hr['File'] = ec[sample_key]["File"] = create_file_ec_from_analysis_json(analysis_json)
        handle_artifact_from_analysis_json(ec, hr, analysis_json, limit)
        hr_str = create_analysis_json_human_readable(hr)
        return ec, hr_str

    def handle_artifact_from_analysis_json(ec, hr, analysis_json, limit):
        '''
        Populates ec and hr with artifact data from analysis json
        '''
        hr['Artifact'] = {}
        for artifact in get_with_limit(analysis_json, 'artifacts', limit).values():
            id = None
            yaras = demisto.get(artifact, 'antivirus.yara')
            if yaras:
                for yara in filter(lambda yara: 'id' in yara, yaras):
                    id = yara['id']
                    break
                if id:
                    artifact_key = 'ThreatGrid.Artifact(val.ID === obj.{0})'.format(id)
                    artifact_hr_key = 'Artifact(ID = {0})'.format(id)
                    tags = set()
                    for yara in filter(lambda yara: 'tags' in yara, yaras):
                        if yara['tags']:
                            for tag in yara['tags']:
                                tags.add(tag)
                    # converting to list for tableToMarkdown
                    tags = list(tags)
                    hr['Artifact'][artifact_hr_key] = ec[artifact_key] = {
                        'ID': id,
                        'Tags': tags,
                        'FamilyName': demisto.get(artifact, 'antivirus.reversing_labs.classification.family_name'),
                        'ThreatName': demisto.get(artifact, 'antivirus.reversing_labs.threat_name')
                    }

    def create_analysis_json_human_readable(hr):
        hr_str = tableToMarkdown('Files scanned:', hr['File'], SAMPLE_ANALYSIS_HEADERS_MAP['File'])
        tmp_hr_str = ''
        for k in hr['Sample'].keys():
            if isinstance(hr['Sample'][k], dict) or (isinstance(hr['Sample'][k], list) and len(hr['Sample'][k]) > 0 and k in SAMPLE_ANALYSIS_HEADERS_MAP):
                tmp_hr_str = tmp_hr_str + tableToMarkdown('{0}:'.format(str(k)), hr['Sample'][k], SAMPLE_ANALYSIS_HEADERS_MAP[k])
                del hr['Sample'][k]
        return hr_str + tableToMarkdown('Sample analysis:', hr['Sample'], SAMPLE_ANALYSIS_HEADERS_MAP['Sample']) + tmp_hr_str + tableToMarkdown('Artifact analysis:', hr['Artifact'])


    def extract_sample_process_from_analysis_processes(processes):
        """
        Extracts the relevant process (i.e. sample process) from the processes
        """
        if processes:
            for process in processes.values():
                if demisto.get(process, 'analyzed_because') == "Is target sample.":
                    return process
        return None


    def create_sample_ec_from_analysis_json(analysis_json, sample_id, sample_process, limit):
        """
        Creates a dictionary corresponding to required field from the analysis_json
        """
        # Handling special case escape character
        directory = demisto.get(sample_process, 'startup_info.current_directory')
        if directory:
            directory = directory[:len(directory) - 1]
        return {
            'ID': sample_id,
            'VM': {'ID': demisto.get(analysis_json, 'metadata.sandcastle_env.vm_id'), 'Name': demisto.get(analysis_json, 'metadata.sandcastle_env.display_name')},
            'StartedAt': demisto.get(analysis_json, 'metadata.sandcastle_env.analysis_start'),
            'EndedAt': demisto.get(analysis_json, 'metadata.sandcastle_env.analysis_end'),
            'Runtime': demisto.get(analysis_json, 'metadata.sandcastle_env.run_time'),
            'HeuristicScore': demisto.get(analysis_json, 'threat.heuristic_score'),
            'ThreatScore': get_with_limit(analysis_json, 'threat.threat_score', limit),
            'FilesDeleted': get_with_limit(sample_process, 'files_deleted', limit),
            'FilesCreated': get_with_limit(sample_process, 'files_created', limit),
            'FilesModified': get_with_limit(sample_process, 'files_modified', limit),
            'Directory': directory,
            'CMD': demisto.get(sample_process, 'startup_info.command_line'),
            'ProcessName': demisto.get(sample_process, 'process_name'),
            'Stream': extract_network_from_analysis_networks(get_with_limit(analysis_json, 'network', limit), full_extraction=False),
            'VT': extract_vt_from_analysis_artifact(demisto.get(analysis_json, 'artifacts')),
            'Domain': map(lambda (k,v): {'Name': str(k), 'Status': str(demisto.get(v, 'status'))}, get_with_limit(analysis_json, 'domains', limit).iteritems() or [])
        }


    def create_sample_hr_from_analysis_json(sample_ec, analysis_json, sample_process, limit):
        """
        Creates a human readable dictionary corresponding to required field from the analysis_json
        """
        res = dict(sample_ec)
        res.update(
            {
                'Mutants Created': get_with_limit(sample_process, 'mutants_created', limit),
                'Regitry Keys Deleted': get_with_limit(sample_process, 'registry_keys_deleted', limit),
                'Regisrty Keys Modified': get_with_limit(sample_process, 'registry_keys_modified', limit),
                'Regitry Keys Created': get_with_limit(sample_process, 'registry_keys_created', limit),
                'Threads': get_with_limit(sample_process, 'threads', limit),
                'Children': len(get_with_limit(sample_process, 'children', limit)),
                'Memory': len(demisto.get(sample_process, 'memory')) if demisto.get(sample_process, 'new') == 'true' else 0,
                'Network': extract_network_from_analysis_networks(get_with_limit(analysis_json, 'network', limit), full_extraction=True),
                'Enviornment Details': {
                    'VM ID': sample_ec['VM']['ID'],
                    'VM Name': sample_ec['VM']['Name'],
                    'StartedAt': sample_ec['StartedAt'],
                    'EndedAt': sample_ec['EndedAt'],
                    'Runtime': sample_ec['Runtime']
                }
            }
        )
        # name of stream changes to network for human readable
        del res['Stream']
        del res['VM']
        del res['StartedAt']
        del res['EndedAt']
        del res['Runtime']
        return res

    def extract_network_from_analysis_networks(networks, full_extraction=False):
        """
        Extract network representation from the networks arg
        """
        res = []
        if networks:
            for network_item in networks.values():
                res_item = {
                    'Destination': str(demisto.get(network_item, 'dst')),
                    'DestinationPort': demisto.get(network_item, 'dst_port'),
                    'PacketSize': demisto.get(network_item, 'bytes_orig')
                }
                if full_extraction:
                    res_item['Transport'] = str(demisto.get(network_item, 'transport'))
                    res_item['Ts_Begin'] = demisto.get(network_item, 'ts_begin')
                    res_item['Packets'] = demisto.get(network_item, 'packets')
                res.append(res_item)
        return res


    def extract_vt_from_analysis_artifact(artifacts):
        """
        Extract virusTotal representation from the artifacts arg
        """
        if artifacts:
            for artifact in artifacts.values():
                if demisto.get(artifact, 'antivirus.virustotal'):
                    vt = demisto.get(artifact, 'antivirus.virustotal')
                    return {
                        'Hits': demisto.get(vt, 'hits'),
                        'Engines': demisto.get(vt, 'engines')
                    }


    def create_file_ec_from_analysis_json(analysis_json):
        """
        Creates a file entry array from the analysis json
        """
        malware_descs = demisto.get(analysis_json, 'metadata.malware_desc')
        res = []
        for desc in malware_descs:
            res.append(
            {
                'FileName': demisto.get(desc, 'filename'),
                'Size': demisto.get(desc, 'size'),
                'MD5': demisto.get(desc, 'md5'),
                'SHA1': demisto.get(desc, 'sha1'),
                'SHA256': demisto.get(desc, 'sha256'),
                'MagicType': demisto.get(desc, 'magic'),
                'Type': demisto.get(desc, 'type'),
            })
        return res


    def ioc_to_readable(ioc):
        ioc_key_to_path_dict = {
            'Title': 'title',
            'Confidence': 'confidence',
            'Severity': 'severity',
            'IOC': 'ioc',
            'Tags': 'tags',
            'IOCCategory': 'category'
        }
        ioc_data_keys_set = {
            'URL',
            'Path',
            'SHA256',
            'IP'
        }
        res = {}
        # add ioc_key_to_path_dict values to result
        for k,v in ioc_key_to_path_dict.iteritems():
            val = demisto.get(ioc, v)
            if val:
                res[k] = val
        # add ioc_data_keys_set values to result.Data
        res['Data'] = {}
        for key in ioc_data_keys_set:
            res['Data'][key] = []
        if demisto.get(ioc, 'data'):
            for item in demisto.get(ioc, 'data'):
                for key in ioc_data_keys_set:
                    if demisto.get(item, key):
                        res['Data'][key].append(demisto.get(item, key))
        return res

    def get_analysis_iocs():
        """
        Get data about analysis iocs for a given sample or ioc
        """
        sample_id = demisto.getArg('id')
        ioc = demisto.getArg('ioc')
        url = SUB_API + 'samples/' + sample_id + '/analysis/iocs'
        if ioc:
            url += '/' + ioc
        params = {'api_key': API_KEY}
        if demisto.getArg('limit'):
            params['limit'] = demisto.getArg('limit')

        r = req('GET', url, params=params)
        iocs = []
        dbots = []
        items = demisto.get(r.json(), 'data.items')
        if not items:
            append_to_analysis_iocs_arrays(iocs, dbots, demisto.get(r.json(), 'data'))
        else:
            for k in items:
                append_to_analysis_iocs_arrays(iocs, dbots, k)
        md = tableToMarkdown('ThreatGrid Behavioral Indicators for sample: ' + demisto.getArg('id'), iocs, ['Title', 'Confidence', 'Severity', 'IOC', 'Tags', 'IOCCategory', 'Data'])
        md += tableToMarkdown('DBot', dbots, ['Indicator', 'Score', 'Type', 'Vendor'])
        demisto.results({
            'Type': entryTypes['note'],
            'EntryContext': {'ThreatGrid.IOCs': iocs, 'DBotScore': dbots},
            'HumanReadable': md,
            'ContentsFormat': formats['json'],
            'Contents': r.json()
        })


    def append_to_analysis_iocs_arrays(iocs, dbots, k):
        """
        Helper for appending analysis item to ioc an dbot arrays
        """
        iocs.append(ioc_to_readable(k))
        dbots.append({
            'Vendor': 'ThreatGrid',
            'Type': 'IOC',
            'Indicator': k['ioc'],
            'Score': calc_score(k['severity'])
        })


    def apply_search_filters():
        """
        Helper for applying search filters
        """
        params = {'api_key': API_KEY}
        for k in demisto.args():
            if demisto.getArg(k):
                params['term'] = k
                params['query'] = demisto.getArg(k)
                break
        return params


    def search_ips():
        """
        Search ips with the given filters
        """
        r = req('GET', SUB_API + 'search/ips', params=apply_search_filters())
        ips = []
        for ip in demisto.get(r.json(), 'data.items'):
            ips.append({
                'Result': demisto.get(ip, 'result'),
                'Details': demisto.get(ip, 'details')
            })
        demisto.results({
            'Type': entryTypes['note'],
            'EntryContext': {'ThreatGrid.IPs': ips},
            'HumanReadable': tableToMarkdown('ThreatGrid - IP Search', ips, ['Result', 'Details']),
            'ContentsFormat': formats['json'],
            'Contents': r.json()
        })


    def search_urls():
        """
        Search urls with the given filters
        """
        r = req('GET', SUB_API + 'search/urls', params=apply_search_filters())
        urls = []
        for url in demisto.get(r.json(), 'data.items'):
            urls.append({
                'Result': demisto.get(url, 'result'),
                'Details': demisto.get(url, 'details')
            })
        demisto.results({
            'Type': entryTypes['note'],
            'EntryContext': {'ThreatGrid.URLs': urls},
            'HumanReadable': tableToMarkdown('ThreatGrid - URL Search', urls, ['Result', 'Details']),
            'ContentsFormat': formats['json'],
            'Contents': r.json()
        })


    def search_samples():
        """
        Search samples with the given filters
        """
        r = req('GET', SUB_API + 'search/samples', params=apply_search_filters())
        samples = []
        for sample in demisto.get(r.json(), 'data.items'):
            samples.append({
                'ID': demisto.get(sample, 'result'),
                'Details': demisto.get(sample, 'details')
            })
        demisto.results({
            'Type': entryTypes['note'],
            'EntryContext': {'ThreatGrid.Sample': samples},
            'HumanReadable': tableToMarkdown('ThreatGrid - Sample Search', samples, ['Result', 'Details']),
            'ContentsFormat': formats['json'],
            'Contents': r.json()
        })


    def search_submissions():
        """
        Search submissions with the given filters
        """
        r = req('GET', SUB_API + 'search/submissions', params=handle_filters())
        submissions = []
        for submission in demisto.get(r.json(), 'data.items'):
            sample = sample_to_readable(demisto.get(submission, 'item'))
            sample['ID'] = demisto.get(submission, 'item.sample')
            sample['ThreatScore'] = demisto.get(submission, 'item.analysis.threat_score')
            submissions.append(sample)
        demisto.results({
            'Type': entryTypes['note'],
            'EntryContext': {'ThreatGrid.Sample(val.ID == obj.ID)': submissions},
            'HumanReadable': tableToMarkdown('ThreatGrid - Submission Search', submissions, ['ID', 'Filename', 'State', 'Status', 'MD5', 'SHA1', 'SHA256', 'SubmittedAt', 'ThreatScore']),
            'ContentsFormat': formats['json'],
            'Contents': r.json()
        })


    def url_to_file():
        """
        Convert a url to file for detonation
        """
        urls = argToList(demisto.getArg('urls'))
        files = []
        for i in range(len(urls)):
            fileEntry = fileResult('url_' + str(i + 1), '[InternetShortcut]\nURL=' + str(urls[i]))
            files.append(fileEntry)
        demisto.results(files)


    def get_specific_feed():
        """
        Get specific feed
        """
        feed_name = demisto.getArg('feed-name')
        feed_period = '_' + demisto.getArg('feed-period') if demisto.getArg('feed-period') else ''
        output_type = demisto.getArg('output-type')
        r = req('GET', USER_API + 'feeds/' + feed_name + feed_period + '.' + output_type)
        demisto.results([
            {
                'Type': entryTypes['note'],
                'EntryContext': {},
                'HumanReadable': '### ThreatGrid Specific Feed File -\n' + 'Your specific feed file download request has been completed successfully for ' + feed_name,
                'Contents': {},
                'ContentsFormat': formats['json']
            },
            fileResult(feed_name + output_type, r.content)
        ])

    def feeds_helper(name):
        name_conversion = {
            'domain': 'domains',
            'ip': 'ips',
            'network-stream': 'network_streams',
            'registry-key': 'registry_keys',
            'url': 'urls',
            'path': 'paths'
        }
        requested_feed = name_conversion[name] if name in name_conversion else name
        url = SUB_API + 'iocs/feeds/' + requested_feed
        r = req('GET', url, params=handle_filters())
        demisto.results([
            {
                'Type': entryTypes['note'],
                'EntryContext': {},
                'HumanReadable': 'Your feeds ' + name + ' file download request has been completed successfully',
                'Contents': r.content,
                'ContentsFormat': formats['json']
            },
            fileResult(url, r.content)
        ])


    def get_analysis_artifact():
        aid = demisto.getArg('aid')
        sample_id = demisto.getArg('id')
        url = SUB_API + 'samples/' + sample_id +'/analysis/artifacts'
        if aid:
            url += '/' + aid
        r = req('GET', url)
        ec = {'ThreatGrid.Sample(val.ID === {0})'.format(sample_id) : r.json()}
        demisto.results([
            {
                'Type': entryTypes['note'],
                'EntryContext': ec,
                'HumanReadable': None,
                'Contents': r.json(),
                'ContentsFormat': formats['json']
            }
        ])


    def get_analysis_metadata():
        sample_id = demisto.getArg('id')
        r = req('GET', SUB_API + 'samples/' + sample_id + '/analysis/metadata')
        demisto.results([
            {
                'Type': entryTypes['note'],
                'EntryContext': {},
                'HumanReadable': None,
                'Contents': r.json(),
                'ContentsFormat': formats['json']
            }
        ])


    def get_analysis_network_stream():
        sample_id = demisto.getArg('id')
        nsid = demisto.getArg('nsid')
        url = SUB_API + 'samples/' + sample_id +'/analysis/artifacts'
        if nsid:
            url += '/' + nsid
        r = req('GET', url)
        demisto.results([
            {
                'Type': entryTypes['note'],
                'EntryContext': {},
                'HumanReadable': None,
                'Contents': r.json(),
                'ContentsFormat': formats['json']
            }
        ])


    def get_analysis_process():
        sample_id = demisto.getArg('id')
        pid = demisto.getArg('pid')
        url = SUB_API + 'samples/' + sample_id + '/analysis/processes'
        if pid:
            url += '/' + pid
        r = req('GET', url)
        demisto.results([
            {
                'Type': entryTypes['note'],
                'EntryContext': {},
                'HumanReadable': None,
                'Contents': r.json(),
                'ContentsFormat': formats['json']
            },
            fileResult(sample_id + '-sample.zip', r.content)
        ])

    if demisto.command() == 'test-module':
        request = req('GET', USER_API + 'session/whoami')
        demisto.results('ok')
    elif demisto.command() == 'threat-grid-download-sample-by-id':
        download_sample()
    elif demisto.command() == 'threat-grid-get-samples':
        get_samples()
    elif demisto.command() == 'threat-grid-get-sample-by-id':
        get_sample_by_id()
    elif demisto.command() == 'threat-grid-get-sample-state-by-id' or demisto.command() == 'threat-grid-get-samples-state':
        get_sample_state_by_id()
    elif demisto.command() == 'threat-grid-upload-sample':
        upload_sample()
    elif demisto.command() == 'threat-grid-get-html-report-by-id':
        get_html_report_by_id()
    elif demisto.command() == 'threat-grid-get-pcap-by-id':
        get_pcap_by_id()
    elif demisto.command() == 'threat-grid-get-processes-by-id':
        get_processes_by_id()
    elif demisto.command() == 'threat-grid-get-summary-by-id':
        get_summary_by_id()
    elif demisto.command() == 'threat-grid-get-threat-summary-by-id':
        get_threat_summary_by_id()
    elif demisto.command() == 'threat-grid-get-video-by-id':
        get_video_by_id()
    elif demisto.command() == 'threat-grid-get-warnings-by-id':
        get_warnings_by_id()
    elif demisto.command() == 'threat-grid-user-get-rate-limit':
        user_get_rate_limit()
    elif demisto.command() == 'threat-grid-organization-get-rate-limit':
        organization_get_rate_limit()
    elif demisto.command() == 'threat-grid-who-am-i':
        who_am_i()
    elif demisto.command() == 'threat-grid-get-analysis-annotations':
        get_analysis_annotations()
    elif demisto.command() == 'threat-grid-get-analysis-by-id':
        get_analysis_by_id()
    elif demisto.command() == 'threat-grid-get-analysis-iocs' or demisto.command() == 'threat-grid-get-analysis-ioc':
        get_analysis_iocs()
    elif demisto.command() == 'threat-grid-url-to-file':
        url_to_file()
    elif demisto.command() == 'threat-grid-search-samples':
        search_samples()
    elif demisto.command() == 'threat-grid-search-ips':
        search_ips()
    elif demisto.command() == 'threat-grid-search-urls':
        search_urls()
    elif demisto.command() == 'threat-grid-search-submissions':
        search_submissions()
    elif demisto.command() == 'threat-grid-get-specific-feed':
        get_specific_feed()
    elif demisto.command() in ['threat-grid-feeds-artifacts', 'threat-grid-feeds-domain', 'threat-grid-feeds-ip', 'threat-grid-feeds-network-stream' ,'threat-grid-feeds-registry-key', 'threat-grid-feeds-url', 'threat-grid-feeds-path']:
        feeds_helper(demisto.command()[18:])
    elif demisto.command() == 'threat-grid-get-analysis-artifact' or demisto.command() == 'threat-grid-get-analysis-artifacts':
        get_analysis_artifact()
    elif demisto.command() == 'threat-grid-get-analysis-metadata':
        get_analysis_metadata()
    elif demisto.command() == 'threat-grid-get-analysis-network-stream' or demisto.command() == 'threat-grid-get-analysis-network-streams':
        get_analysis_network_stream()
    elif demisto.command() == 'threat-grid-get-analysis-process' or demisto.command() == 'threat-grid-get-analysis-processes':
        get_analysis_process()
    elif demisto.command() in ['threat-grid-download-artifact', 'threat-grid-detonate-file']:
        return_error('Error: The API for this command is no longer supported')
    else:
        return_error('Unrecognized command: ' + demisto.command())
  type: python
  commands:
  - name: threat-grid-get-samples
    arguments:
    - name: limit
      description: The most results to be returned in the response
    - name: offset
      description: The number of records to skip
    - name: sha256
      description: An SHA256 of the submitted sample, only matches samples, not their
        artifacts.
    - name: md5
      description: An MD5 checksum of the submitted sample, only matches samples,
        not their artifacts.
    - name: sha1
      description: A sha1 of the submitted sample, only matches samples, not their
        artifacts
    - name: id
      description: a sample ID
    - name: ids
      description: a comma-separated list of sample IDs
    - name: ioc
      description: an IOC name
    - name: before
      description: '"A date/time (ISO 8601), restricting results to samples submitted
        before it. Please use the following date/time format. YYYY-MM-DD Thhmmss+|-hhmm
        e.g. : 2012-04-19T04:00:55-0500"'
    - name: after
      description: '"A date/time (ISO 8601), restricting results to samples submitted
        after it. Please use the following date/time format. YYYY-MM-DD Thhmmss+|-hhmm
        e.g. : 2012-04-19T04:00:55-0500"'
    - name: org-only
      description: If “true”, will only match against samples submitted by your organization
    - name: user-only
      description: If “true”, will only match against samples you submitted
    outputs:
    - contextPath: ThreatGrid.Sample.ID
      description: The sample id
    - contextPath: ThreatGrid.Sample.Filename
      description: The sample filename
    - contextPath: ThreatGrid.Sample.State
      description: The state of the sample, one of a stable set of strings "wait,
        prep, run, proc, succ, fail"
    - contextPath: ThreatGrid.Sample.Status
      description: The sample status, one of a stable set of strings "succ, fail"
    - contextPath: ThreatGrid.Sample.MD5
      description: The sample md5
    - contextPath: ThreatGrid.Sample.SHA1
      description: The sample sha1
    - contextPath: ThreatGrid.Sample.SHA256
      description: The sample sha256
    - contextPath: ThreatGrid.Sample.OS
      description: The sample os
    - contextPath: ThreatGrid.Sample.SubmittedAt
      description: The sample submission time
    - contextPath: ThreatGrid.Sample.StartedAt
      description: The sample analysis starting time
    - contextPath: ThreatGrid.Sample.CompletedAt
      description: The sample completion time
    description: Search samples on the Threat Grid platform. Input parameters are
      ANDed together. Only finished samples can be searched (that is, the ones that
      are having a status of succ or fail.)
  - name: threat-grid-get-sample-by-id
    arguments:
    - name: id
      required: true
      default: true
      description: The sample ID
    outputs:
    - contextPath: ThreatGrid.Sample.ID
      description: The sample id
    - contextPath: ThreatGrid.Sample.Filename
      description: The sample filename
    - contextPath: ThreatGrid.Sample.State
      description: The state of the sample, one of a stable set of strings "wait,
        prep, run, proc, succ, fail"
    - contextPath: ThreatGrid.Sample.Status
      description: The sample status, one of a stable set of strings "succ, fail"
    - contextPath: ThreatGrid.Sample.MD5
      description: The sample md5
    - contextPath: ThreatGrid.Sample.SHA1
      description: The sample sha1
    - contextPath: ThreatGrid.Sample.SHA256
      description: The sample sha256
    - contextPath: ThreatGrid.Sample.OS
      description: The sample os
    - contextPath: ThreatGrid.Sample.SubmittedAt
      description: The sample submission time
    - contextPath: ThreatGrid.Sample.StartedAt
      description: The sample analysis starting time
    - contextPath: ThreatGrid.Sample.CompletedAt
      description: The sample completion time
    description: Get threat grid sample by id
  - name: threat-grid-get-sample-state-by-id
    arguments:
    - name: id
      default: true
      description: The sample ID
    - name: ids
      description: A comma-separated list of sample IDs.
    outputs:
    - contextPath: ThreatGrid.Sample.ID
      description: The sample ID, globally unique, and the canonical identifier of
        this sample analysis
    - contextPath: ThreatGrid.Sample.State
      description: The state of the sample, one of a stable set of strings “wait,
        prep, run, proc, succ, fail”
    description: Get threat grid sample state by id
  - name: threat-grid-upload-sample
    arguments:
    - name: file-id
      required: true
      default: true
      description: The sample file. Click on the chain like icon after you upload
        a file in Demisto to find the file-id. 
    - name: filename
      required: true
      description: The original filename of the sample, as a string
    - name: vm
      auto: PREDEFINED
      predefined:
      - win7-x64
      - win7-x64-2
      - win7-x64-jp
      - win7-x64-kr
      - win10
      description: 'a string identifying a specific VM to use. Options: win7-x64:
        Windows 7 64bit, win7-x64-2: Windows 7 64bit Profile 2, win7-x64-jp: Windows
        7 64bit Japanese (Not available on Threat Grid appliances), win7-x64-kr: Windows
        7 64bit Korean (Only available on Threat Grid appliances licensed for this
        VM), win10: Windows 10 (Not available on Threat Grid appliances). NOTE: The
        standard (English) VMs default to UTF-8 encoding. To support Korean and Japanese
        character sets, such as S-JIS, submit to the appropriate VM.'
    - name: private
      description: if present, and set to any value but “false” the sample will be
        marked private
    - name: tags
      description: A comma-separated list of tags applied to this sample
    - name: playbook
      auto: PREDEFINED
      predefined:
      - none
      - default
      - alt_tab_programs
      - open_word_embedded_object
      - press_enter
      - visit_site
      - close_file
      - run_dialog_box_ie
      - open_attachment_msg
      - run_dialog_box_dde
      description: 'Name of a playbook to apply to this sample run. none: Explicitly
        disables playbooks, default: Default Playbook, alt_tab_programs: Conduct Active
        Window Change, open_word_embedded_object: Open Embedded Object in Word Document,
        press_enter: Dialogue OK, visit_site: Visit Website Using Internet Explorer,
        close_file: Close Active Window, run_dialog_box_ie: Click Run on Internet
        Explorer Download Dialog Box, open_attachment_msg: Open Outlook Email Attachment,
        run_dialog_box_dde: Accept Microsoft Office Dialog Boxes to Open Dynamic Data
        Exchange Content. The current list of playbooks endpoints can be obtained
        by querying /api/v3/configuration/playbooks.'
    outputs:
    - contextPath: ThreatGrid.Sample.ID
      description: The sample id
    - contextPath: ThreatGrid.Sample.Filename
      description: The sample filename
    - contextPath: ThreatGrid.Sample.State
      description: The state of the sample, one of a stable set of strings "wait,
        prep, run, proc, succ, fail"
    - contextPath: ThreatGrid.Sample.Status
      description: The sample status
    - contextPath: ThreatGrid.Sample.MD5
      description: The sample md5
    - contextPath: ThreatGrid.Sample.SHA1
      description: The sample sha1
    - contextPath: ThreatGrid.Sample.SHA256
      description: The sample sha256
    - contextPath: ThreatGrid.Sample.OS
      description: The sample os
    - contextPath: ThreatGrid.Sample.OSVer
      description: The sample ov version
    - contextPath: ThreatGrid.Sample.SubmittedAt
      description: The sample submission time
    description: Submits a sample to threat grid for analysis
  - name: threat-grid-search-submissions
    arguments:
    - name: q
      description: Query text. If you wish to work with an elasticsearch query please
        set 'advanced' argument to 'true'
    - name: user-only
      description: Only display submissions created by the current user, as determined
        by the value of api_key
    - name: org-only
      description: Only display submissions created by the current user's organization,
        as determined by the value of api_key.
    - name: term
      description: Restrict matches to a subset of submission fields. The value of
                     'term' is a comma-delimited list of strings which select groups of fields
    - name: before
      description: Return submissions created before specified time. Value is a timestring,
        either ISO-8601, or free-form (see documentation for 'chronic,' at https://github.com/mojombo/chronic)
    - name: after
      description: Return submissions created after specified time. Value is a timestring,
        either ISO-8601, or free-form (see documentation for 'chronic,' at https://github.com/mojombo/chronic).
    - name: state
      description: 'Restrict match to submissions in specific state or states. Value
        is a comma-delimited string containing one or more of the values: wait proc
        succ fail'
    - name: advanced
      description: 'When set to ''true'' interprets ''q'' as a Lucene query syntax,
        allowing matches by specific field, for instance: q=sha256:1b4468 will return
        items with sha256 equal to 1b4468. q=analysis.threat_score:64 will return
        analysis whose threat_score value is equal to 64. For reference see: https://lucene.apache.org/core/2_9_4/queryparsersyntax.html'
    - name: sort_by
      description: Sorts by timestamp, submitted_at, analyzed_at, filename, type,
        state, threat or threat_score, login
    - name: sort_order
      description: desc or asc
    - name: limit
      description: Restrict the number of records returned.
    - name: offset
      description: Return matching submissions starting at the given offset.
    - name: highlight
      description: Provide a 'matches' field in results, indicating which fields were
        matched
    outputs:
    - contextPath: ThreatGrid.Sample.ID
      description: The sample ID
    - contextPath: ThreatGrid.Sample.Filename
      description: The name of the sample file
    - contextPath: ThreatGrid.Sample.State
      description: The state of the sample, one of a stable set of strings "wait,
        prep, run, proc, succ, fail"
    - contextPath: ThreatGrid.Sample.Status
      description: The status of the sample
    - contextPath: ThreatGrid.Sample.MD5
      description: The MD5 id of the sample
    - contextPath: ThreatGrid.Sample.SHA1
      description: The SHA1 id of the sample
    - contextPath: ThreatGrid.Sample.SHA256
      description: The SHA256 id of the sample
    - contextPath: ThreatGrid.Sample.SubmittedAt
      description: Time of submission for the sample
    - contextPath: ThreatGrid.Sample.ThreatScore
      description: The threat score of the sample
    description: Search threat grid submissions
  - name: threat-grid-get-video-by-id
    arguments:
    - name: id
      required: true
      default: true
      description: The sample id
    outputs:
    - contextPath: ThreatGrid.Sample.Id
      description: The sample Id
      type: string
    - contextPath: Demisto.File
      description: File containing result
    description: Get the sample analysis video by id
  - name: threat-grid-get-analysis-by-id
    arguments:
    - name: id
      required: true
      default: true
      description: The sample id
    - name: limit
      description: Limits the results to not overpopulate the context. Default value
        is. 20. If you wish to get results with no limit, set this value to "".
      defaultValue: "20"
    outputs:
    - contextPath: ThreatGrid.Sample.ID
      description: The ID of the sample for which the report was downloaded.
    - contextPath: Demisto.File
      description: File containing unfiltered result.
    - contextPath: ThreatGrid.Sample.VM.ID
      description: The VM ID for the sample.
    - contextPath: ThreatGrid.Sample.VM.Name
      description: The VM Name for the sample.
    - contextPath: ThreatGrid.Sample.StartedAt
      description: Start time of the analysis.
    - contextPath: ThreatGrid.Sample.Runtime
      description: Runtime of the analysis.
    - contextPath: ThreatGrid.Sample.FileName
      description: File name of the sample.
    - contextPath: ThreatGrid.Sample.Size
      description: Size of the sample.
    - contextPath: ThreatGrid.Sample.MD5
      description: The sample MD5 value.
    - contextPath: ThreatGrid.Sample.SHA1
      description: The sample's SHA1 value.
    - contextPath: ThreatGrid.Sample.SHA256
      description: The sample's SHA256 value.
    - contextPath: ThreatGrid.Sample.MagicType
      description: Sample magic type.
    - contextPath: ThreatGrid.Sample.Type
      description: Sample's file type
    - contextPath: ThreatGrid.Sample.ThreatScore
      description: The threat score of the sample.
    - contextPath: ThreatGrid.Sample.HeuristicScore
      description: The sample's hueristic score.
    - contextPath: ThreatGrid.Sample.FilesDeleted
      description: The files that were created during the anaylsis.
    - contextPath: ThreatGrid.Sample.FileCreated
      description: The files that were created during the analysis.
    - contextPath: ThreatGrid.Sample.FilesModified
      description: The files that were modified during the analysis.
    - contextPath: ThreatGrid.Sample.Directory
      description: The directory of the sample.
    - contextPath: ThreatGrid.Sample.CMD
      description: The command line execution of the sample.
    - contextPath: ThreatGrid.Sample.ProcessName
      description: The process name of the sample.
    - contextPath: ThreatGrid.Sample.Destination
      description: The destination IP of the sample.
    - contextPath: ThreatGrid.Sample.DestinationPort
      description: The destination port of the sample.
    - contextPath: ThreatGrid.Sample.PacketSize
      description: Packet size in bytes.
    - contextPath: ThreatGrid.Sample.VT.Hits
      description: Sample malicious hits in virustotal.
    - contextPath: ThreatGrid.Sample.VT.Engines
      description: Number of engines that scanned the Sample on Virustotal.
    - contextPath: ThreatGrid.Artifact.Yara
      description: Artifact ID (yara signature name)
    - contextPath: ThreatGrid.Artifact.Tags
      description: Artifact tags.
    - contextPath: ThreatGrid.Artifact.FamilyName
      description: Artifact family name.
    - contextPath: ThreatGrid.Artifact.ThreatName
      description: Artifact threat name.
    description: The detailed overview of dynamic and static analysis results for
      the sample
  - name: threat-grid-get-processes-by-id
    arguments:
    - name: id
      required: true
      default: true
      description: The sample id
    outputs:
    - contextPath: ThreatGrid.Sample.Id
      description: The ID of the sample for which the PCAP needs to be downloaded.
      type: string
    description: Get a JSON object which contains a timeline of all process activities
      as determined by the dynamic analysis engine.
  - name: threat-grid-get-pcap-by-id
    arguments:
    - name: id
      required: true
      default: true
      description: The sample id
    outputs:
    - contextPath: ThreatGrid.Sample.Id
      description: The ID of the sample for which the PCAP needs to be downloaded.
      type: string
    - contextPath: Demisto.File
      description: File containing result
    description: Get the tcpdump PCAP file for a specific Sample ID, with all the
      network activity of the sample
  - name: threat-grid-get-warnings-by-id
    arguments:
    - name: id
      required: true
      default: true
      description: The sample id
    outputs:
    - contextPath: ThreatGrid.Sample.Id
      description: The sample ID
      type: string
    - contextPath: Demisto.File
      description: File containing result
    description: Gets a JSON structure describing any warnings that occured during
      the analysis
  - name: threat-grid-get-summary-by-id
    arguments:
    - name: id
      required: true
      default: true
      description: The sample id
    outputs:
    - contextPath: ThreatGrid.Sample.ID
      description: The sample ID.
      type: string
    - contextPath: ThreatGrid.Sample.AnalysisSummary.RegistryCount
      description: The registry count of the sample.
      type: number
    - contextPath: ThreatGrid.Sample.AnalysisSummary.FileName
      description: The Filename of the sample.
      type: string
    - contextPath: ThreatGrid.Sample.AnalysisSummary.SHA256
      description: The SHA256 hash of the sample.
      type: string
    - contextPath: ThreatGrid.Sample.AnalysisSummary.SampleType
      description: The sample type.
      type: string
    - contextPath: ThreatGrid.Sample.AnalysisSummary.FirstSeen
      description: The timestamp when the sample was first seen.
      type: date
    - contextPath: ThreatGrid.Sample.AnalysisSummary.LastSeen
      description: The timestamp when the sample was last seen.
      type: date
    description: Returns summary analysis information
  - name: threat-grid-get-threat-summary-by-id
    arguments:
    - name: id
      required: true
      default: true
      description: The sample id
    outputs:
    - contextPath: ThreatGrid.Sample.ID
      description: The sample id
      type: string
    - contextPath: ThreatGrid.Sample.MaxSeverity
      description: The sample max severity
      type: number
    - contextPath: ThreatGrid.Sample.Score
      description: The sample score
      type: number
    - contextPath: ThreatGrid.Sample.Count
      description: The sample count
      type: number
    - contextPath: ThreatGrid.Sample.MaxConfidence
      description: The sample max confidence
      type: number
    - contextPath: DBotScore.Indicator
      description: The indicator value
      type: string
    - contextPath: DBotScore.Score
      description: The indicator's score
      type: number
    - contextPath: DBotScore.Vendor
      description: The indicator's vendor
      type: string
    - contextPath: DBotScore.Type
      description: The indicator's type
      type: string
    - contextPath: ThreatGrid.Sample.ThreatFeeds
      description: The sample threat feeds
    description: Returns a summary of the threats detected during analysis
  - name: threat-grid-get-html-report-by-id
    arguments:
    - name: id
      required: true
      default: true
      description: The sample id
    outputs:
    - contextPath: ThreatGrid.Sample.Id
      description: The ID of the sample for which the report was downloaded.
      type: string
    - contextPath: Demisto.File
      description: File containing result
    description: Get the report.html file for a specific Sample ID. This is a stand-alone
      file with a complete report on the sample run. It is designed to be emailed
      or printed.
  - name: threat-grid-download-sample-by-id
    arguments:
    - name: id
      required: true
      default: true
      description: The ID of the sample to be downloaded.
    outputs:
    - contextPath: ThreatGrid.DownloadedSamples.Id
      description: The ID of the downloaded sample
      type: string
    - contextPath: Demisto.File
      description: File containing result
    description: Download a sample by using its ID. The downloaded file is an archive
      of the sample itself, in a zip format as a form of quarantine.
  - name: threat-grid-get-analysis-iocs
    arguments:
    - name: id
      required: true
      default: true
      description: The sample id
    - name: ioc
      description: The IOC name you want to fetch details for.
    - name: limit
      description: Limit the number of indicators you would like to see. The list
        is sorted by indicator severity in descending order. 
    outputs:
    - contextPath: ThreatGrid.IOCs.Title
      description: The title of the IOC
    - contextPath: ThreatGrid.IOCs.Confidence
      description: The confidence of the IOC
    - contextPath: ThreatGrid.IOCs.Severity
      description: The severity of the IOC
    - contextPath: ThreatGrid.IOCs.IOC
      description: Threat grid's IOC
    - contextPath: ThreatGrid.IOCs.IOCCategory
      description: The IOC category of the IOC
    - contextPath: DBotScore.Indicator
      description: The indicator value
    - contextPath: DBotScore.Vendor
      description: The indicator vendor
    - contextPath: DBotScore.Type
      description: The indicator type
    - contextPath: DBotScore.Score
      description: The indicator score
    - contextPath: ThreatGrid.IOCs.Data.IP
      description: The IP of the IOC
    - contextPath: ThreatGrid.IOCs.Data.URL
      description: The URL of the IOC
    - contextPath: ThreatGrid.IOCs.Data.Domain
      description: The domain of the IOC
    - contextPath: ThreatGrid.IOCs.Data.Path
      description: The path of the IOC
    - contextPath: ThreatGrid.IOCs.Data.SHA256
      description: The SHA256 value of the IOC
    - contextPath: ThreatGrid.IOCs.Tags
      description: The tags of the IOC
    description: Returns a JSON list of the Indicators of Compromise identified in
      this sample run
  - name: threat-grid-download-artifact
    deprecated: true
    arguments:
    - name: aid
      required: true
      default: true
      description: The ID of the artifact (SHA 256) to be downloaded. Only SHA-256
        type of ID can be used.
    outputs:
    - contextPath: ThreatGrid.Artifact.Id
      description: The ID of the downloaded artifact
      type: string
    description: Download an artifact by using its ID.
  - name: threat-grid-who-am-i
    arguments: []
    outputs:
    - contextPath: ThreatGrid.User.Email
      description: The logged in user Email.
    - contextPath: ThreatGrid.User.Login
      description: The logged in user Login ID.
    - contextPath: ThreatGrid.User.Name
      description: The logged in user Name.
    - contextPath: ThreatGrid.User.OrganizationId
      description: The logged in user Organization ID.
    - contextPath: ThreatGrid.User.Role
      description: The logged in user Role
    description: Get logged in user
  - name: threat-grid-user-get-rate-limit
    arguments:
    - name: login
      required: true
      default: true
      description: User login name
    outputs:
    - contextPath: ThreatGrid.User.RateLimit.Minutes
      description: 'Array of array(s) representing submission(s) per minute(s) or
        the string"nil" to clear the value. Example: [[5, 1440]] which represents
        5 samples per day. This field represent the minutes.'
      type: number
    - contextPath: ThreatGrid.User.RateLimit.Samples
      description: 'Array of array(s) representing submission(s) per minute(s) or
        the string"nil" to clear the value. Example: [[5, 1440]] which represents
        5 samples per day. This field represent the number of samples allowed.'
      type: number
    - contextPath: ThreatGrid.User.RateLimit.SubmissionWaitSeconds
      description: The number of seconds to wait for a submission to get uploaded
        on the platform.
      type: number
    - contextPath: ThreatGrid.User.RateLimit.SubmissionsAvailable
      description: The number of submissions available for the specified username
      type: number
    description: Get rate limit for a specific user name. ThreatGrid employs a simple
      rate limiting method for sample submissions by specifying the number of samples
      which can be submitted within some variable time period by a user. Multiple
      rate limits can be employed to form overlapping submission limits. For example,
      20 submissions per hour AND 400 per day.
  - name: threat-grid-get-specific-feed
    arguments:
    - name: feed-name
      required: true
      default: true
      description: The feed name. For a list of possible feed names and how to use
        them please see - https://panacea.threatgrid.com/doc/main/feeds.html
    - name: feed-period
      description: Feed daily date (YYYY-MM-DD). Alternatively, you may also write
        in free text (e.g. '2 days ago')
    - name: output-type
      description: The output type
      defaultValue: json
    outputs:
    - contextPath: Demisto.File
      description: File containing result
    description: Gets a specific threat feed
  - name: threat-grid-detonate-file
    deprecated: true
    arguments:
    - name: file-entry-id
      required: true
      default: true
      description: Entry ID of the uploaded file (e.g. the message in the war room
        with the uploaded file's details).
    - name: delay
      description: Time to wait between status checks (in seconds)
      defaultValue: "20"
    - name: timeout
      description: Total wait time (in seconds)
      defaultValue: "300"
    - name: report-file-type
      auto: PREDEFINED
      predefined:
      - html
      - json
      description: File type of report to return
      defaultValue: html
    outputs:
    - contextPath: ThreatGrid.Sample.ID
      description: The sample id
      type: string
    - contextPath: ThreatGrid.Sample.MaxSeverity
      description: The sample max severity
      type: number
    - contextPath: ThreatGrid.Sample.Score
      description: The sample score
      type: number
    - contextPath: ThreatGrid.Sample.Count
      description: The sample count
      type: number
    - contextPath: ThreatGrid.Sample.MaxConfidence
      description: The sample max confidence
      type: number
    - contextPath: DBotScore.Indicator
      description: The indicator value
      type: string
    - contextPath: DBotScore.Score
      description: The indicator's score
      type: number
    - contextPath: DBotScore.Vendor
      description: The indicator's vendor
      type: string
    - contextPath: DBotScore.Type
      description: The indicator's type
      type: string
    description: Detonates URL address through Threat Grid
  - name: threat-grid-url-to-file
    arguments:
    - name: urls
      required: true
      default: true
      description: Comma separated list of URLs to convert
    description: Convert a URL into a file for Threat Grid file detonation.
  - name: threat-grid-organization-get-rate-limit
    arguments:
    - name: adminLogin
      required: true
      default: true
      description: The admin user login name to be used for getting the rate limits.
    outputs:
    - contextPath: ThreatGrid.User.RateLimit.Minutes
      description: 'Array of array(s) representing submission(s) per minute(s) or
        the string"nil" to clear the value. Example: [[5, 1440]] which represents
        5 samples per day. This field represent the minutes.'
      type: number
    - contextPath: ThreatGrid.User.RateLimit.Samples
      description: 'Array of array(s) representing submission(s) per minute(s) or
        the string"nil" to clear the value. Example: [[5, 1440]] which represents
        5 samples per day. This field represent the number of samples allowed.'
      type: number
    - contextPath: ThreatGrid.User.RateLimit.SubmissionWaitSeconds
      description: The number of seconds to wait for a submission to get uploaded
        on the platform.
      type: number
    - contextPath: ThreatGrid.User.RateLimit.SubmissionsAvailable
      description: The number of submissions available for the entire organization.
      type: number
    description: Get rate limits applied to an organization. ThreatGrid employs a
      simple rate limiting method for sample submissions by specifying the number
      of samples which can be submitted within some variable time period by an entire
      organization and/or per a license basis. Multiple rate limits can be employed
      to form overlapping submission limits. For example, 20 submissions per hour
      AND 400 per day.
  - name: threat-grid-search-ips
    arguments:
    - name: network_dst
      description: search by destination IP
    - name: network_src
      description: search by source IP
    - name: artifact
      description: search by artifact SHA256
    - name: domain
      description: search by domain name
    - name: url
      description: search by url
    - name: asn
      description: search by IP asn
    - name: geo_location
      description: search by IP geo location information
    - name: cidr
      description: search by IP/CIDR
    - name: ioc
      description: search by IOC name
    - name: tag
      description: search by tag name
    description: Search IPs. Please provide a single argument (only one) to use this
      command, as the API supports 1 filter at a time.
  - name: threat-grid-get-analysis-annotations
    arguments:
    - name: id
      description: The sample ID.
    outputs:
    - contextPath: ThreatGrid.AnalysisResults.Sample.Id.Annotations.IP
      description: Ip address present in the annotation.
    - contextPath: ThreatGrid.AnalysisResults.Sample.Id.Annotations.IP.Asn
      description: Autonomous system number of the IP.
    - contextPath: ThreatGrid.AnalysisResults.Sample.Id.Annotations.IP.City
      description: City of the IP found.
    - contextPath: ThreatGrid.AnalysisResults.Sample.Id.Annotations.IP.Country
      description: Country of the IP found
    - contextPath: ThreatGrid.AnalysisResults.Sample.Id.Annotations.IP.Org
      description: Org of the IP found
    - contextPath: ThreatGrid.AnalysisResults.Sample.Id.Annotations.IP.Region
      description: Region of the IP found.
    - contextPath: ThreatGrid.AnalysisResults.Sample.Id.Annotations.IP.Timestamp
      description: Timestamp of the IP found
    description: Returns data regarding the annotations of the anlysis
  - name: threat-grid-search-samples
    arguments:
    - name: ioc
      description: search by IOC name
    - name: checksum
      description: search by checksum (sha256, md5 or sha1)
    - name: checksum_sample
      description: search by checksum of sample
    - name: path
      description: search by path name
    - name: path_sample
      description: search by sample path name
    - name: path_artifact
      description: search by artifact name
    - name: path_deleted
      description: search by path names that were deleted
    - name: url
      description: search by url
    - name: registry_key
      description: search by registry key accessed
    - name: domain
      description: search by domain name
    - name: domain_dns_lookup
      description: search by domain name used for DNS lookups
    - name: domain_http_request
      description: search by domain name used in HTTP request
    - name: ip
      description: search by ip address
    - name: ip_dns_lookup
      description: search by IP address returned in DNS lookup
    - name: ip_src
      description: search by network stream source IP address
    - name: ip_dst
      description: search by network stream destination IP address
    - name: tag
      description: search by sample tag
    outputs:
    - contextPath: ThreatGrid.Sample.ID
      description: Result ID
    - contextPath: ThreatGrid.Sample.Details
      description: Detail of sample
    description: Search Samples. Please provide a single argument (only one) to use
      this command, as the API supports 1 filter at a time.
  - name: threat-grid-search-urls
    arguments:
    - name: url
      description: search by URL pattern
    - name: sibling
      description: search by URL pattern prefix
    - name: neighbor
      description: search by hostname of URL
    - name: sha256
      description: search by SHA56 of URL
    - name: md5
      description: search by md5 of URL
    - name: sha1
      description: search by sha1 of URL
    - name: protocol
      description: search by protocol name
    - name: host
      description: search by hostname
    - name: port
      description: search by post number
    - name: path
      description: search by path name
    - name: query
      description: search by query
    - name: reference
      description: search by fragment identifier
    - name: ip
      description: search by IP address of network stream
    - name: artifact
      description: search by artifact downloaded
    - name: tag
      description: search by url tag
    description: Search urls. Please provide a single argument (only one) to use this
      command, as the API supports 1 filter at a time.
  - name: threat-grid-get-samples-state
    arguments:
    - name: ids
      description: Comma separated list of sample ids
    outputs:
    - contextPath: ThreatGrid.Sample.ID
      description: The sample ID, globally unique, and the canonical identifier of
        this sample analysis
    - contextPath: ThreatGrid.Sample.State
      description: The state of the sample, one of a stable set of strings “wait,
        prep, run, proc, succ, fail”
    description: Get threat grid samples state
  - name: threat-grid-feeds-artifacts
    arguments:
    - name: sha256
      description: Restrict returned records with this sha256
    - name: sha1
      description: Restrict returned records with this sha1
    - name: md5
      description: Restrict returned records with this md5
    - name: path
      description: Restrict returned records to this path or path fragment.
    - name: before
      description: A date/time (ISO 8601), restricting results to samples submitted
        before it
    - name: after
      description: A date/time (ISO 8601), restricting results to samples submitted
        after it
    - name: confidence
      description: Restrict to IOCs with this confidence score or higher, defaults
        to 80
    - name: severity
      description: Restrict to IOCs with this severity score or higher, defaults to
        80
    - name: ioc
      description: Restrict returned records to events of this type
    - name: org-only
      description: If “true”, will only match against samples submitted by your organization
    - name: user-only
      description: ' If “true”, will only match against samples you submitted'
    - name: sample
      description: A comma-separated list of sample IDs. Restrict results to these
        samples.
    outputs:
    - contextPath: Demisto.File
      description: File containing result
    description: Get artifacts threat feed
  - name: threat-grid-feeds-domain
    arguments:
    - name: domain
      description: Restrict returned records to this domain or hostname
    - name: before
      description: A date/time (ISO 8601), restricting results to samples submitted
        before it
    - name: after
      description: A date/time (ISO 8601), restricting results to samples submitted
        after it
    - name: confidence
      description: Restrict to IOCs with this confidence score or higher, defaults
        to 80
    - name: severity
      description: Restrict to IOCs with this severity score or higher, defaults to
        80
    - name: ioc
      description: Restrict returned records to events of this type
    - name: org-only
      description: If “true”, will only match against samples submitted by your organization
    - name: user-only
      description: ' If “true”, will only match against samples you submitted'
    - name: sample
      description: A comma-separated list of sample IDs. Restrict results to these
        samples.
    outputs:
    - contextPath: Demisto.File
      description: File containing result
    description: Get domain threat feed
  - name: threat-grid-feeds-ip
    arguments:
    - name: ip
      description: Restrict returned records to this IP or CIDR block
    - name: before
      description: A date/time (ISO 8601), restricting results to samples submitted
        before it
    - name: after
      description: A date/time (ISO 8601), restricting results to samples submitted
        after it
    - name: confidence
      description: Restrict to IOCs with this confidence score or higher, defaults
        to 80
    - name: severity
      description: Restrict to IOCs with this severity score or higher, defaults to
        80
    - name: ioc
      description: Restrict returned records to events of this type
    - name: org-only
      description: If “true”, will only match against samples submitted by your organization
    - name: user-only
      description: ' If “true”, will only match against samples you submitted'
    - name: sample
      description: A comma-separated list of sample IDs. Restrict results to these
        samples.
    outputs:
    - contextPath: Demisto.File
      description: File containing result
    description: Get ips threat feed
  - name: threat-grid-feeds-network-stream
    arguments:
    - name: ip
      description: Restrict returned records to this IP address
    - name: port
      description: Restrict returned records to this port number
    - name: before
      description: A date/time (ISO 8601), restricting results to samples submitted
        before it
    - name: after
      description: A date/time (ISO 8601), restricting results to samples submitted
        after it
    - name: confidence
      description: Restrict to IOCs with this confidence score or higher, defaults
        to 80
    - name: severity
      description: Restrict to IOCs with this severity score or higher, defaults to
        80
    - name: ioc
      description: Restrict returned records to events of this type
    - name: org-only
      description: If “true”, will only match against samples submitted by your organization
    - name: user-only
      description: ' If “true”, will only match against samples you submitted'
    - name: sample
      description: A comma-separated list of sample IDs. Restrict results to these
        samples.
    outputs:
    - contextPath: Demisto.File
      description: File containing result
    description: Get network stream threat feed
  - name: threat-grid-feeds-path
    arguments:
    - name: path
      description: Restrict returned records to this path or path fragment
    - name: before
      description: A date/time (ISO 8601), restricting results to samples submitted
        before it
    - name: after
      description: A date/time (ISO 8601), restricting results to samples submitted
        after it
    - name: confidence
      description: Restrict to IOCs with this confidence score or higher, defaults
        to 80
    - name: severity
      description: Restrict to IOCs with this severity score or higher, defaults to
        80
    - name: ioc
      description: Restrict returned records to events of this type
    - name: org-only
      description: If “true”, will only match against samples submitted by your organization
    - name: user-only
      description: ' If “true”, will only match against samples you submitted'
    - name: sample
      description: A comma-separated list of sample IDs. Restrict results to these
        samples.
    outputs:
    - contextPath: Demisto.File
      description: File containing result
    description: Get path threat feed
  - name: threat-grid-feeds-url
    arguments:
    - name: url
      description: Restrict returned records to this URL or URL fragment
    - name: before
      description: A date/time (ISO 8601), restricting results to samples submitted
        before it
    - name: after
      description: A date/time (ISO 8601), restricting results to samples submitted
        after it
    - name: confidence
      description: Restrict to IOCs with this confidence score or higher, defaults
        to 80
    - name: severity
      description: Restrict to IOCs with this severity score or higher, defaults to
        80
    - name: ioc
      description: Restrict returned records to events of this type
    - name: org-only
      description: If “true”, will only match against samples submitted by your organization
    - name: user-only
      description: ' If “true”, will only match against samples you submitted'
    - name: sample
      description: A comma-separated list of sample IDs. Restrict results to these
        samples.
    outputs:
    - contextPath: Demisto.File
      description: File containing result
    description: Get url threat feed
  - name: threat-grid-get-analysis-artifact
    arguments:
    - name: id
      required: true
      default: true
      description: the sample id
    - name: aid
      required: true
      description: The artificat id requested
    description: Returns the sample id artifact with artifact id
  - name: threat-grid-get-analysis-artifacts
    arguments:
    - name: id
      required: true
      default: true
      description: the sample id
    outputs:
    - contextPath: ThreatGrid.Sample.Analysis
      description: Analysis datat of the sample
    description: Returns the sample id artifacts
  - name: threat-grid-get-analysis-ioc
    arguments:
    - name: id
      required: true
      default: true
      description: the sample id
    - name: ioc
      required: true
      description: the ioc requested
    outputs:
    - contextPath: ThreatGrid.IOCs.Title
      description: The title of the IOC
    - contextPath: ThreatGrid.IOCs.Confidence
      description: The confidence of the IOC
    - contextPath: ThreatGrid.IOCs.Severity
      description: The severity of the IOC
    - contextPath: ThreatGrid.IOCs.IOC
      description: Threat grid's IOC
    - contextPath: ThreatGrid.IOCs.IOCCategory
      description: The IOC category of the IOC
    - contextPath: DBotScore.Indicator
      description: The indicator value
    - contextPath: DBotScore.Vendor
      description: The indicator vendor
    - contextPath: DBotScore.Type
      description: The indicator type
    - contextPath: DBotScore.Score
      description: The indicator score
    - contextPath: ThreatGrid.IOCs.Data.IP
      description: The IP of the IOC
    - contextPath: ThreatGrid.IOCs.Data.URL
      description: The URL of the IOC
    - contextPath: ThreatGrid.IOCs.Data.Domain
      description: The domain of the IOC
    - contextPath: ThreatGrid.IOCs.Data.Path
      description: The path of the IOC
    - contextPath: ThreatGrid.IOCs.Data.SHA256
      description: The SHA256 value of the IOC
    - contextPath: ThreatGrid.IOCs.Tags
      description: The tags of the IOC
    description: Returns data regarding the specified Indicator of Compromise
  - name: threat-grid-get-analysis-metadata
    arguments:
    - name: id
      required: true
      default: true
      description: the sample id
    description: Returns metadata about the analysis
  - name: threat-grid-get-analysis-network-stream
    arguments:
    - name: id
      required: true
      default: true
      description: the sample id
    - name: nsid
      required: true
      description: The network stream id
    description: Returns data regarding a specific network stream
  - name: threat-grid-get-analysis-network-streams
    arguments:
    - name: id
      required: true
      default: true
      description: the sample id
    description: Returns the network stream analysis
  - name: threat-grid-get-analysis-process
    arguments:
    - name: id
      required: true
      default: true
      description: the sample id
    - name: pid
      required: true
      description: the process id requested
    outputs:
    - contextPath: Demisto.File
      description: File containing result
    description: Returns data regarding the specifiic process id in the analysis
  - name: threat-grid-get-analysis-processes
    arguments:
    - name: id
      required: true
      default: true
      description: the sample id
    outputs:
    - contextPath: Demisto.File
      description: File containing result
    description: Returns data regarding the analysis processes
  runonce: false
<<<<<<< HEAD
=======
releaseNotes: "Bug fix - submit a file with unicode chars in its name or newline character
              New feature - feeds commands now have raw-response"
>>>>>>> 495a88b9
tests:
  - ThreatGridTest<|MERGE_RESOLUTION|>--- conflicted
+++ resolved
@@ -2266,10 +2266,6 @@
       description: File containing result
     description: Returns data regarding the analysis processes
   runonce: false
-<<<<<<< HEAD
-=======
-releaseNotes: "Bug fix - submit a file with unicode chars in its name or newline character
-              New feature - feeds commands now have raw-response"
->>>>>>> 495a88b9
+releaseNotes: "Bug fix - submit a file with unicode chars in its name or newline character"
 tests:
   - ThreatGridTest