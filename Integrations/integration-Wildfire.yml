--- conflicted
+++ resolved
@@ -348,9 +348,6 @@
       required: true
       description: ID of the entry containing the file to upload
     description: Upload file to WildFire for analysis.
-<<<<<<< HEAD
-hidden: false
-=======
   - name: detonate-file
     arguments:
     - name: upload
@@ -411,5 +408,4 @@
       description: Optional - request a structured report (formatted as XML/PDF)
     description: Detonate file hosted on a website through WildFire
 hidden: false
-releaseNotes: "Added file and remote-file detonation commands"
->>>>>>> 24421693
+releaseNotes: "Added file and remote-file detonation commands"