version: 2.1
parameters:
  non_ami_run:
    type: string
    default: ""
  artifact_build_num:
    type: string
    default: ""
  server_branch_name:
    type: string
    default: ""
  backward_compatibility:
    type: string
    default: ""
  nightly:
    type: string
    default: ""
  instance_tests:
    type: string
    default: ""
  demisto_sdk_nightly:
    type: string
    default: ""
  mem_check:
    type: string
    default: ""
  time_to_live:
    type: string
    default: ""
  pr_number:
    type: string
    default: ""
  contrib_branch:
    type: string
    default: ""
  contrib_pack_name:
    type: string
    default: ""
  force_pack_upload:
    type: string
    default: ""
  packs_to_upload:
    type: string
    default: ""

references:
  environment: &environment
    environment:
      CONTENT_VERSION: "20.9.0"
      SERVER_VERSION: "6.0.0"
      GIT_SHA1: "26c4af211bc71167005408ba70bbd72bba6daab0" # guardrails-disable-line disable-secrets-detection
      NON_AMI_RUN: << pipeline.parameters.non_ami_run >>
      ARTIFACT_BUILD_NUM: << pipeline.parameters.artifact_build_num >>
      SERVER_BRANCH_NAME: << pipeline.parameters.server_branch_name >>
      BACKWARD_COMPATIBILITY: << pipeline.parameters.backward_compatibility >>
      MEM_CHECK: << pipeline.parameters.mem_check >>
      CONTRIB_BRANCH: << pipeline.parameters.contrib_branch >>
      CONTRIB_PACK_NAME: << pipeline.parameters.contrib_pack_name >>
      # Giving different names to the following pipeline parameters to avoid collision, handling such collision case
      # is done in 'Setup Environment' step.
      TIME_TO_LIVE_PARAMETER: << pipeline.parameters.time_to_live >>
      PULL_REQUEST_NUMBER: << pipeline.parameters.pr_number >>
      NIGHTLY_PARAMETER: << pipeline.parameters.nightly >>
      INSTANCE_TESTS_PARAMETER: << pipeline.parameters.instance_tests >>
      DEMISTO_SDK_NIGHTLY_PARAMETER: << pipeline.parameters.demisto_sdk_nightly >>
      FORCE_PACK_UPLOAD_PARAMETER: << pipeline.parameters.force_pack_upload >>
      PACKS_TO_UPLOAD_PARAMETER: << pipeline.parameters.packs_to_upload >>

  container_config: &container_config
    docker:
      - image: devdemisto/content-build:3.0.0.7332  # disable-secrets-detection

  workspace_root: &workspace_root
    /home/circleci/

  store_artifacts: &store_artifacts
     store_artifacts:
        path: artifacts
        destination: artifacts
        when: always

  attach_workspace: &attach_workspace
    attach_workspace:
      at: *workspace_root

  add_ssh_keys: &add_ssh_keys
    add_ssh_keys:
      fingerprints:
        - "02:df:a5:6a:53:9a:f5:5d:bd:a6:fc:b2:db:9b:c9:47" # disable-secrets-detection
        - "f5:25:6a:e5:ac:4b:84:fb:60:54:14:82:f1:e9:6c:f9" # disable-secrets-detection

  prepare_environment: &prepare_environment
    run:
      name: Prepare Environment
      when: always
      command: |
        echo 'export CIRCLE_ARTIFACTS="/home/circleci/project/artifacts"' >> $BASH_ENV
        echo 'export PATH="/home/circleci/.local/bin:${PWD}/node_modules/.bin:${PATH}"' >> $BASH_ENV # disable-secrets-detection
        echo 'export PYTHONPATH="/home/circleci/project:${PYTHONPATH}"' >> $BASH_ENV
        echo 'export DEMISTO_README_VALIDATION=true' >> $BASH_ENV
        if [ -n "${NIGHTLY_PARAMETER}" ];
        then
            echo 'export NIGHTLY=true' >> $BASH_ENV
        fi
        if [ -n "${INSTANCE_TESTS_PARAMETER}" ];
        then
            echo 'export INSTANCE_TESTS=true' >> $BASH_ENV
        fi
        if [ -n "${DEMISTO_SDK_NIGHTLY_PARAMETER}" ];
        then
            echo 'export DEMISTO_SDK_NIGHTLY=true' >> $BASH_ENV
        fi
        if [ -n "${TIME_TO_LIVE_PARAMETER}" ];
        then
            echo "export TIME_TO_LIVE=$TIME_TO_LIVE_PARAMETER" >> $BASH_ENV
        fi
        if [ -n "${FORCE_PACK_UPLOAD_PARAMETER}" ];
        then
            echo "export FORCE_PACK_UPLOAD=$FORCE_PACK_UPLOAD_PARAMETER" >> $BASH_ENV
        fi
        if [ -n "${PACKS_TO_UPLOAD_PARAMETER}" ];
        then
            echo "export PACKS_TO_UPLOAD=$PACKS_TO_UPLOAD_PARAMETER" >> $BASH_ENV
        fi

        echo "=== sourcing $BASH_ENV ==="
        source $BASH_ENV
        sudo mkdir -p -m 777 $CIRCLE_ARTIFACTS
        chmod +x ./Tests/scripts/*
        chmod +x ./Tests/lastest_server_build_scripts/*
        if [ ! -e "venv" ]; then
          echo "installing venv"
          NO_HOOKS=1 SETUP_PY2=yes .hooks/bootstrap
          source ./venv/bin/activate
          pip install -r .circleci/build-requirements.txt
          pip3 install -r .circleci/build-requirements.txt
        else
          echo "venv exists (from cache). activating"
          source ./venv/bin/activate
        fi
        # Install node packages
        npm install .
        # store in bash env so we load our venv in each step
        echo 'source /home/circleci/project/venv/bin/activate' >> $BASH_ENV
        git config diff.renameLimit 6000

        if [ -n "${DEMISTO_SDK_NIGHTLY}" ]; then
          pip3 install git+https://github.com/demisto/demisto-sdk@master
        fi

        echo "========== Build Parameters =========="
        set | grep -E "^NIGHTLY=|^INSTANCE_TESTS=|^NON_AMI_RUN=|^SERVER_BRANCH_NAME=|^ARTIFACT_BUILD_NUM=|^DEMISTO_SDK_NIGHTLY=|^TIME_TO_LIVE=|^CONTRIB_BRANCH=|^FORCE_PACK_UPLOAD=|^PACKS_TO_UPLOAD="
        python --version
        python3 --version
        demisto-sdk --version

  create_artifact: &create_artifact
    run:
      name: Create Content Artifacts
      when: always
      command: |
        demisto-sdk create-content-artifacts -a $CIRCLE_ARTIFACTS
        # create zip with contents of content_new.zip and content_test.zip for use in updating content on instances
        cp "$CIRCLE_ARTIFACTS/content_new.zip" "$CIRCLE_ARTIFACTS/all_content.zip"
        unzip -q "$CIRCLE_ARTIFACTS/content_test.zip" -d "test_content_dir"
        zip -j "$CIRCLE_ARTIFACTS/all_content.zip" test_content_dir/*
        rm -r test_content_dir

  restore_cache: &restore_cache
    restore_cache:
      key: venv-{{ checksum "dev-requirements-py2.txt" }}-{{ checksum "dev-requirements-py3.txt" }}-{{ checksum ".circleci/build-requirements.txt" }}-{{ checksum "package-lock.json" }}

  destroy_instances: &destroy_instances
    run:
      name: Destroy Instances
      command: |
        if [ -n "${DEMISTO_SDK_NIGHTLY}" ]
          then
            echo "Skipping - not running in demisto-sdk nightly"
            exit 0
        fi
        echo "$INSTANCE_ROLE"
        export TEMP=$(cat ./Tests/filter_envs.json | jq '."$INSTANCE_ROLE"')
        if [[ "$TEMP" == "false" ]];
          then
            echo "Skipping - instance was not setup"
            exit 0
        fi
        python3 ./Tests/scripts/destroy_instances.py $CIRCLE_ARTIFACTS ./env_results.json "$INSTANCE_ROLE" "$TIME_TO_LIVE"

        export PSWD=$(jq .serverLogsZipPassword < $(cat secret_conf_path) | cut -d \" -f 2)
        zip -P $PSWD $CIRCLE_ARTIFACTS/ServerLogs.zip $CIRCLE_ARTIFACTS/server*.log || ((($? > 0)) && echo "Didn’t find any server logs, skipping this stage" && exit 0)
        rm -f $CIRCLE_ARTIFACTS/server*.log
      when: always

  persist_to_workspace: &persist_to_workspace
    persist_to_workspace:
      root: /home/circleci/
      paths:
        - project

  secrets: &secrets
    run:
      name: Secrets
      when: always
      command: |
        demisto-sdk secrets --post-commit --ignore-entropy

  validate_files_and_yaml: &validate_files_and_yaml
    run:
      name: Validate Files and Yaml
      when: always
      command: |
        # Run flake8 on all excluding Packs (Integraions and Scripts) - they will be handled in linting
        ./Tests/scripts/pyflake.sh *.py
        find . -maxdepth 1 -type d -not \( -path . -o -path ./Packs -o -path ./venv \) | xargs ./Tests/scripts/pyflake.sh

        [ -n "${BACKWARD_COMPATIBILITY}" ] && CHECK_BACKWARD="false" || CHECK_BACKWARD="true"
        ./Tests/scripts/validate.sh

  run_unit_testing_and_lint: &run_unit_testing_and_lint
    run:
      name: Run Unit Testing and Lint
      when: always
      no_output_timeout: 5h
      command: |
        echo "demisto-sdk version: $(demisto-sdk --version)"
        echo "mypy version: $(mypy --version)"
        echo "flake8 py2 version: $(python2 -m flake8 --version)"
        echo "flake8 py3 version: $(python3 -m flake8 --version)"
        echo "bandit py2 version: $(python2 -m bandit --version 2>&1)"
        echo "bandit py3 version: $(python3 -m bandit --version 2>&1)"
        echo "vulture py2 version: $(python2 -m vulture --version 2>&1)"
        echo "vulture py3 version: $(python3 -m vulture --version 2>&1)"
        SHOULD_LINT_ALL=$(./Tests/scripts/should_lint_all.sh)
        mkdir ./unit-tests
        if [ -n "$SHOULD_LINT_ALL" ]; then
          echo -e  "----------\nLinting all because:\n${SHOULD_LINT_ALL}\n----------"
          demisto-sdk lint -p 8 -a -q --test-xml ./unit-tests --log-path ./artifacts --failure-report ./artifacts
        else
          demisto-sdk lint -p 8 -g -v --test-xml ./unit-tests --log-path ./artifacts --failure-report ./artifacts
        fi

  infrastructure_testing: &infrastructure_testing
    run:
      name: Infrastructure testing
      when: always
      command: |
        python3 -m pytest ./Tests/scripts/infrastructure_tests/ -v
        python3 -m pytest ./Tests/Marketplace/Tests/ -v

        if [ -n "${DEMISTO_SDK_NIGHTLY}" ] ; then
          ./Tests/scripts/sdk_pylint_check.sh
        fi

  create_id_set: &create_id_set
    run:
      name: Create ID Set
      when: always
      command: |
        demisto-sdk create-id-set -o ./Tests/id_set.json

  build_content_descriptor: &build_content_descriptor
    run:
      name: Build Content Descriptor
      when: always
      command: |
        if [ -n "${GITHUB_TOKEN}" ] ;
          then
            # new release notes summary generator in packs format
            python3 Utils/release_notes_generator.py $CONTENT_VERSION $GIT_SHA1 $CIRCLE_BUILD_NUM --output $CIRCLE_ARTIFACTS/packs-release-notes.md --github-token $GITHUB_TOKEN
          else
            # new release notes summary generator in packs format
            python3 Utils/release_notes_generator.py $CONTENT_VERSION $GIT_SHA1 $CIRCLE_BUILD_NUM --output $CIRCLE_ARTIFACTS/packs-release-notes.md
        fi

  common_server_documentation: &common_server_documentation
    run:
      name: Common Server Documentation
      when: always
      command: |
        ./Documentation/commonServerDocs.sh

  collect_test_list_and_content_packs: &collect_test_list_and_content_packs
    run:
      name: Collect Test List And Content Packs
      when: always
      command: |
        if [ -n "${INSTANCE_TESTS}" ];
          then
            echo "Skipping - not running in INSTANCE_TESTS build"
            exit 0
        fi

        [ -n "${NIGHTLY}" ] && IS_NIGHTLY=true || IS_NIGHTLY=false
        python3 ./Tests/scripts/collect_tests_and_content_packs.py -n $IS_NIGHTLY

  calculate_packs_dependencies: &calculate_packs_dependencies
    run:
      name: Calculate Packs Dependencies
      when: always
      command: |
        python3 ./Tests/Marketplace/packs_dependencies.py -i ./Tests/id_set.json -o $CIRCLE_ARTIFACTS/packs_dependencies.json

  update_tests_step: &update_tests_step
    run:
      name: Update Tests step
      when: always
      command: |
        python3 ./Tests/scripts/update_conf_json.py
        cp "./Tests/conf.json" "$CIRCLE_ARTIFACTS/conf.json"

  get_contribution_pack: &get_contribution_pack
    when:
      condition: << pipeline.parameters.contrib_branch >>
      steps:
        - run:
            name: Get Contributor pack
            when: always
            command: |
                REPO=$(echo $CONTRIB_BRANCH | cut -d ":" -f 1)
                BRANCH=$(echo $CONTRIB_BRANCH | cut -d ":" -f 2)
<<<<<<< HEAD
                python3 ./Utils/get_contrib_pack.py -p $PULL_REQUEST_NUMBER -b $BRANCH -u $USER

=======
                python3 ./Utils/update_contribution_pack_in_base_branch.py -p $PULL_REQUEST_NUMBER -b $BRANCH -c $REPO
  comment_on_contrib_pr: &comment_on_contrib_pr
    when:
      condition: << pipeline.parameters.contrib_branch >>
      steps:
        - run:
            name: Comment on the contribution Pull Request
            when: always
            command: |
              # Demisto Marketplace refers to Server Master
              SERVER_URL=$(jq -r 'select(.[].Role == "Demisto Marketplace") | .[].InstanceDNS' ./env_results.json)
              python3 ./Utils/comment_on_pr.py -p $PULL_REQUEST_NUMBER -c "Instance is ready. Server link: https://$SERVER_URL, Build link: $CIRCLE_BUILD_URL"
>>>>>>> d22e7f60
jobs:
  Setup Environment:
    <<: *container_config
    resource_class: medium
    <<: *environment
    steps:
      - checkout
      - *restore_cache
      - *prepare_environment
      - save_cache:
          paths:
            - venv
            - node_modules
          key: venv-{{ checksum "dev-requirements-py2.txt" }}-{{ checksum "dev-requirements-py3.txt" }}-{{ checksum ".circleci/build-requirements.txt" }}-{{ checksum "package-lock.json" }}
      - *get_contribution_pack
      - *add_ssh_keys
      - *persist_to_workspace

  Run Unit Testing And Lint:
    <<: *container_config
    resource_class: medium
    <<: *environment
    steps:
      - *attach_workspace
      - unless:
          condition: << pipeline.parameters.instance_tests >>
          steps:
            - setup_remote_docker
            - *restore_cache
            - *add_ssh_keys
            - *prepare_environment
            - *infrastructure_testing
            - *run_unit_testing_and_lint
            - store_test_results:
                path: ./unit-tests
            - run:
                name: Slack Notifier
                shell: /bin/bash
                command: |
                  ./Tests/scripts/slack_notifier.sh 'unittests' ./env_results.json
                when: always
            - *store_artifacts
  Run Validations:
    <<: *container_config
    resource_class: medium
    <<: *environment
    steps:
      - *attach_workspace
      - unless:
          condition: << pipeline.parameters.instance_tests >>
          steps:
            - *restore_cache
            - *add_ssh_keys
            - *prepare_environment
            - *secrets
            - *create_id_set
            - *update_tests_step
            - *validate_files_and_yaml
            - run:
                name: Content Docs Site
                when: always
                command: |
                  ./Documentation/docs_site_update.sh
            - run:
                name: Spell Checks
                command: |
                  python3 ./Tests/scripts/circleci_spell_checker.py $CIRCLE_BRANCH
            - run:
                name: Check if CircleCI's config file is up to date
                when: always
                command: |
                  if [[ $CIRCLE_BRANCH =~ pull/[0-9]+ ]]; then
                    echo "Skipping, Should not run on contributor's branch."
                    exit 0
                  fi
                  # Checks if there's any diff from master
                  if [[ `git diff origin/master -- .circleci/config.yml` ]]; then
                      # Checks if part of the branch's changes
                      if [[ -z `git diff origin/master..."$CIRCLE_BRANCH" --name-only | grep .circleci/config.yml` ]]; then
                          echo ".circleci/config.yml has been changed. Merge from master"
                          exit 1
                      else
                          echo ".circleci/config.yml is part of the branch changes, proceeding"
                          exit 0
                      fi
                  else
                      echo ".circleci/config.yml is up to date!"
                  fi
            - run:
                name: Verify Base Branch for Contribution
                when: always
                command: |
                  if [[ $CIRCLE_BRANCH =~ pull/[0-9]+ ]] ;
                    then
                      python3 ./Tests/scripts/verify_base_branch_for_contribution.py $CIRCLE_BRANCH
                  fi
      - unless:
          condition:
            or:
              - << pipeline.parameters.instance_tests >>
              - equal:
                  - master
                  - << pipeline.git.branch >>
          steps:
            - run:
                name: validate content-test-conf branch merged
                shell: /bin/bash
                when: always
                command: |
                  # replace slashes ('/') in the branch name, if exist, with underscores ('_')
                  UNDERSCORE_CIRCLE_BRANCH=${CIRCLE_BRANCH//\//_}
                  wget --header "Accept: application/vnd.github.v3.raw" --header "Authorization: token $GITHUB_TOKEN" "https://github.com/demisto/content-test-conf/archive/$UNDERSCORE_CIRCLE_BRANCH.zip" --no-check-certificate -q
                  if [ "$?" != "0" ]; then
                    echo "No such branch in content-test-conf: $UNDERSCORE_CIRCLE_BRANCH"
                    exit 0
                  else
                    echo "ERROR: Found a branch with the same name in contest-test-conf conf.json - $UNDERSCORE_CIRCLE_BRANCH.\n Merge it in order to merge the current branch into content repo."
                    exit 1
                  fi
  Create Instances:
    <<: *container_config
    resource_class: medium
    <<: *environment
    steps:
      - checkout
      - *restore_cache
      - *prepare_environment
      - *get_contribution_pack
      - *add_ssh_keys
      - *create_id_set
      - *build_content_descriptor
      - *common_server_documentation
      - *create_artifact
      - *update_tests_step
      - run:
          name: Download Configuration
          when: always
          command: |
            if ./Tests/scripts/is_ami.sh ;
              then
                ./Tests/scripts/download_demisto_conf.sh

              else
                ./Tests/lastest_server_build_scripts/download_demisto_conf.sh
            fi
      - run:
          name: Download Artifacts
          when: always
          command: |
            if ./Tests/scripts/is_ami.sh ;
              then
                echo "Using AMI - Not downloading artifacts"

              else
                ./Tests/scripts/server_get_artifact.sh $SERVER_CI_TOKEN
                cp demistoserver.sh ./Tests/scripts/awsinstancetool/ansibleinstall/demistoserver.sh
            fi
      - *collect_test_list_and_content_packs
      - *calculate_packs_dependencies
      - unless:
          condition: << pipeline.parameters.demisto_sdk_nightly >>
          steps:
            - run:
                name: Prepare Content Packs For Testing
                when: always
                command: |
                  ./Tests/scripts/prepare_content_packs_for_testing.sh
                  echo "$CIRCLE_BUILD_NUM" > create_instances_build_num.txt  # so that later jobs in this workflow could configure the right path
            - run:
                name: Zip Content Packs From GCS
                command: |
                  if [[ $CIRCLE_BRANCH != master ]] && [[ $CIRCLE_BRANCH != 20\.* ]] && [[ $CIRCLE_BRANCH != 21\.* ]]; then
                    echo "Skipping packs download to artifact on non master or release branch"
                    exit 0
                  fi

                  GCS_PATH=$(mktemp)
                  ZIP_FOLDER=$(mktemp -d)
                  echo $GCS_MARKET_KEY > $GCS_PATH
                  python3 ./Tests/Marketplace/zip_packs.py -b 'marketplace-dist' -z $ZIP_FOLDER -a $CIRCLE_ARTIFACTS -s $GCS_PATH
                  rm $GCS_PATH
                when: always
            - run:
                name: Store Artifacts to GCS
                command: ./Tests/scripts/upload_artifacts.sh
                when: always
            - run:
                name: Create Instance
                when: on_success
                command: |
                  [ -n "${TIME_TO_LIVE}" ] && TTL=${TIME_TO_LIVE} || TTL=300
                  if ./Tests/scripts/is_ami.sh ;
                    then
                      if [ -n "${NIGHTLY}" ] ;
                        then
                          export IFRA_ENV_TYPE=Nightly # disable-secrets-detection
                      elif [ -n "${INSTANCE_TESTS}" ] ;
                        then
                          export IFRA_ENV_TYPE="Demisto PreGA" # disable-secrets-detection
                      elif [ -n "${CONTRIB_BRANCH}" ] ;
                        then
                          export IFRA_ENV_TYPE="Demisto Marketplace" # disable-secrets-detection
                      else
                        export IFRA_ENV_TYPE=Content-Env # disable-secrets-detection
                      fi
                      python3 ./Tests/scripts/awsinstancetool/aws_instance_tool.py -envType "$IFRA_ENV_TYPE" -timetolive $TTL -outfile ./env_results.json

                    else
                      . ./Tests/scripts/server_get_artifact.sh $SERVER_CI_TOKEN
                      python3 ./Tests/scripts/awsinstancetool/aws_instance_tool.py -envType CustomBuild -custombuild true -circleurl $SERVER_DOWNLOAD_LINK -circleToken $SERVER_CI_TOKEN -timetolive $TTL -outfile ./env_results.json
                  fi
            - run:
                name: Setup Instance
                when: on_success
                command: |
                  if ./Tests/scripts/is_ami.sh ;
                    then
                      python3 ./Tests/scripts/run_content_installation.py
                    else
                      ./Tests/lastest_server_build_scripts/run_installer_on_instance.sh
                  fi
            - *store_artifacts
      - *persist_to_workspace
  Server 4_5:
    <<: *container_config
    resource_class: medium
    <<: *environment
    steps:
      - when:
          condition:
            or:
              - << pipeline.parameters.instance_tests >>
              - << pipeline.parameters.contrib_branch >>
              - << pipeline.parameters.demisto_sdk_nightly >>
              - << pipeline.parameters.nightly >>
              - << pipeline.parameters.non_ami_run >>
          steps:
            - run:
                name: Not running this job
                when: always
                command: |
                  echo "Not running this job when triggered with one of instance_tests, contrib_branch, demisto_sdk_nightly, nightly or non_ami_run"
      - unless:
          condition:
            or:
              - << pipeline.parameters.instance_tests >>
              - << pipeline.parameters.contrib_branch >>
              - << pipeline.parameters.demisto_sdk_nightly >>
              - << pipeline.parameters.nightly >>
              - << pipeline.parameters.non_ami_run >>
          steps:
            - *attach_workspace
            - *add_ssh_keys
            - *prepare_environment
            - run:
                name: Wait until server ready
                shell: /bin/bash
                when: always
                command: |
                  python3 ./Tests/scripts/wait_until_server_ready.py "Demisto one before GA"
            - run:
                name: Run Tests - Server 4.5
                shell: /bin/bash
                when: always
                command: |
                  echo 'export INSTANCE_ROLE="Demisto one before GA"' >> $BASH_ENV
                  source $BASH_ENV
                  export TEMP=$(cat ./Tests/filter_envs.json | jq '."Demisto one before GA"')
                  echo "Demisto one before GA filter=$TEMP"
                  if [[ "$TEMP" == "false" ]];
                    then
                      echo "Skipping - instance was not setup"
                      exit 0
                  fi
                  if ./Tests/scripts/is_ami.sh ;
                    then
                      ./Tests/scripts/run_tests.sh "$INSTANCE_ROLE"

                    else
                      echo "Not AMI run, can't run on this version"
                      exit 0
                  fi
            - *destroy_instances
            - *store_artifacts
  Server 5_0:
    <<: *container_config
    resource_class: medium
    <<: *environment
    steps:
      - when:
          condition:
            or:
              - << pipeline.parameters.instance_tests >>
              - << pipeline.parameters.contrib_branch >>
              - << pipeline.parameters.demisto_sdk_nightly >>
              - << pipeline.parameters.nightly >>
              - << pipeline.parameters.non_ami_run >>
          steps:
            - run:
                name:  Not running this job
                when: always
                command: |
                  echo "Not running this job when triggered with one of instance_tests, contrib_branch, demisto_sdk_nightly, nightly or non_ami_run"
      - unless:
          condition:
            or:
              - << pipeline.parameters.instance_tests >>
              - << pipeline.parameters.contrib_branch >>
              - << pipeline.parameters.demisto_sdk_nightly >>
              - << pipeline.parameters.nightly >>
              - << pipeline.parameters.non_ami_run >>
          steps:
            - *attach_workspace
            - *restore_cache
            - *add_ssh_keys
            - *prepare_environment
            - run:
                name: Wait until server ready
                shell: /bin/bash
                when: always
                command: |
                  python3 ./Tests/scripts/wait_until_server_ready.py "Demisto GA"
            - run:
                name: Run Tests - Server 5.0
                shell: /bin/bash
                when: always
                command: |
                  echo 'export INSTANCE_ROLE="Demisto GA"' >> $BASH_ENV
                  source $BASH_ENV
                  export TEMP=$(cat ./Tests/filter_envs.json | jq '."Demisto GA"')
                  echo "Demisto GA filter=$TEMP"
                  if [[ "$TEMP" == "false" ]];
                    then
                      echo "Skipping - Instance was not setup"
                      exit 0
                  fi
                  if ./Tests/scripts/is_ami.sh ;
                    then
                      echo 'export INSTANCE_ROLE="Demisto GA"' >> $BASH_ENV
                    else
                      echo "Not AMI run, can't run on this version"
                      exit 0
                  fi
                  ./Tests/scripts/run_tests.sh "$INSTANCE_ROLE"

            - *destroy_instances
            - *store_artifacts
  Server 5_5:
    <<: *container_config
    resource_class: medium
    <<: *environment
    steps:
      - when:
          condition:
            or:
              - << pipeline.parameters.instance_tests >>
              - << pipeline.parameters.contrib_branch >>
              - << pipeline.parameters.demisto_sdk_nightly >>
              - << pipeline.parameters.nightly >>
              - << pipeline.parameters.non_ami_run >>
          steps:
            - run:
                name: Not running this job
                when: always
                command: |
                  echo "Not running this job when triggered with one of instance_tests, contrib_branch, demisto_sdk_nightly, nightly or non_ami_run"
      - unless:
          condition:
            or:
              - << pipeline.parameters.instance_tests >>
              - << pipeline.parameters.contrib_branch >>
              - << pipeline.parameters.demisto_sdk_nightly >>
              - << pipeline.parameters.nightly >>
              - << pipeline.parameters.non_ami_run >>
          steps:
            - *attach_workspace
            - *add_ssh_keys
            - *prepare_environment
            - run:
                name: Wait until server ready
                shell: /bin/bash
                when: always
                command: |
                  python3 ./Tests/scripts/wait_until_server_ready.py "Demisto PreGA"
            - run:
                name: Run Tests - 5.5
                shell: /bin/bash
                when: always
                command: |
                  echo 'export INSTANCE_ROLE="Demisto PreGA"' >> $BASH_ENV
                  source $BASH_ENV
                  export TEMP=$(cat ./Tests/filter_envs.json | jq '."Demisto PreGA"')
                  echo "Demisto PreGA filter=$TEMP"
                  if [[ "$TEMP" == "false" ]];
                    then
                      echo "Skipping - instance was not setup"
                      exit 0
                  fi
                  if ./Tests/scripts/is_ami.sh ;
                    then
                      ./Tests/scripts/run_tests.sh "$INSTANCE_ROLE"
                      export RETVAL=$?
                      cp ./Tests/failed_tests.txt $CIRCLE_ARTIFACTS/failed_tests.txt
                      exit $RETVAL

                  else
                      echo "Not AMI run, can't run on this version"
                      exit 0
                  fi
            - *destroy_instances
            - *store_artifacts
  Server 6_0:
    <<: *container_config
    resource_class: medium
    <<: *environment
    steps:
      - when:
          condition:
            or:
              - << pipeline.parameters.instance_tests >>
              - << pipeline.parameters.contrib_branch >>
              - << pipeline.parameters.demisto_sdk_nightly >>
              - << pipeline.parameters.nightly >>
              - << pipeline.parameters.non_ami_run >>
          steps:
            - run:
                name: Not running this job
                when: always
                command: |
                  echo "Not running this job when triggered with one of instance_tests, contrib_branch, demisto_sdk_nightly, nightly or non_ami_run"
      - unless:
          condition:
            or:
              - << pipeline.parameters.instance_tests >>
              - << pipeline.parameters.contrib_branch >>
              - << pipeline.parameters.demisto_sdk_nightly >>
              - << pipeline.parameters.nightly >>
              - << pipeline.parameters.non_ami_run >>
          steps:
            - *attach_workspace
            - *add_ssh_keys
            - *prepare_environment
            - run:
                name: Wait until server ready
                shell: /bin/bash
                when: always
                command: |
                  if ./Tests/scripts/is_ami.sh ;
                    then
                      python3 ./Tests/scripts/wait_until_server_ready.py "Demisto 6.0"
                  else
                      python3 ./Tests/scripts/wait_until_server_ready.py "Demisto"
                  fi
            - run:
                name: Run Tests - Demisto 6.0
                shell: /bin/bash
                when: always
                no_output_timeout: 5h
                command: |
                  export TEMP=$(cat ./Tests/filter_envs.json | jq '."Demisto 6.0"')
                  echo "Demisto 6.0 filter=$TEMP"
                  if [[ "$TEMP" == "false" ]];
                    then
                      echo "Skipping - instance was not setup"
                      exit 0
                  fi
                  if ./Tests/scripts/is_ami.sh ;
                    then
                      echo 'export INSTANCE_ROLE="Demisto 6.0"' >> $BASH_ENV
                  else
                    echo 'export INSTANCE_ROLE="master"' >> $BASH_ENV
                  fi
                  source $BASH_ENV
                  ./Tests/scripts/run_tests.sh "$INSTANCE_ROLE"
                  export RETVAL=$?
                  cp ./Tests/failed_tests.txt $CIRCLE_ARTIFACTS/failed_tests.txt
                  exit $RETVAL
            - run:
                name: Upload Packs To Marketplace Storage
                command: |
                  # IMPORTANT! By removing this condition, branch changes will be uploaded to production bucket.
                  if [[ $CIRCLE_BRANCH != master ]]; then
                    echo "Skipping packs uploading on non master branch"
                    exit 0
                  fi

                  EXTRACT_FOLDER=$(mktemp -d)
                  PACK_ARTIFACTS=$CIRCLE_ARTIFACTS/content_packs.zip
                  PACKS_DEPENDENCIES=$CIRCLE_ARTIFACTS/packs_dependencies.json
                  ID_SET=$CIRCLE_ARTIFACTS/id_set.json
                  GCS_PATH=$(mktemp)
                  echo $GCS_MARKET_KEY > $GCS_PATH
                  python3 ./Tests/Marketplace/upload_packs.py -a $PACK_ARTIFACTS -e $EXTRACT_FOLDER -b 'marketplace-dist' -d $PACKS_DEPENDENCIES -i $ID_SET -s $GCS_PATH -n $CIRCLE_BUILD_NUM -k $PACK_SIGNING_KEY -pb 'marketplace-dist-private'
                  rm $GCS_PATH
                when: on_success
            - run:
                name: Slack Notifier
                shell: /bin/bash
                command: |
                  ./Tests/scripts/slack_notifier.sh 'test_playbooks' ./env_results.json
                when: always
            - *destroy_instances
            - *store_artifacts
  Server Master:
    <<: *container_config
    resource_class: medium
    <<: *environment
    steps:
      - when:
          condition:
            or:
              - << pipeline.parameters.instance_tests >>
              - << pipeline.parameters.demisto_sdk_nightly >>
          steps:
            - run:
                name: Not running this job
                when: always
                command: |
                  echo "Not running this job when triggered with one of instance_tests or demisto_sdk_nightly"
      - unless:
          condition:
            or:
              - << pipeline.parameters.instance_tests >>
              - << pipeline.parameters.demisto_sdk_nightly >>
          steps:
            - *attach_workspace
            - *add_ssh_keys
            - *prepare_environment
            - run:
                name: Wait until server ready
                shell: /bin/bash
                when: always
                command: |
                  if ./Tests/scripts/is_ami.sh ;
                    then
                      python3 ./Tests/scripts/wait_until_server_ready.py "Demisto Marketplace"
                  else
                      python3 ./Tests/scripts/wait_until_server_ready.py "master"
                  fi
            - run:
                name: Run Tests - Demisto Master
                shell: /bin/bash
                when: always
                no_output_timeout: 5h
                command: |
                  export TEMP=$(cat ./Tests/filter_envs.json | jq '."Demisto Marketplace"')
                  echo "Demisto Marketplace filter=$TEMP"
                  if [[ "$TEMP" == "false" ]];
                    then
                      echo "Skipping - instance was not setup"
                      exit 0
                  fi
                  if ./Tests/scripts/is_ami.sh ;
                    then
                      echo 'export INSTANCE_ROLE="Demisto Marketplace"' >> $BASH_ENV
                  else
                    echo 'export INSTANCE_ROLE="master"' >> $BASH_ENV
                  fi
                  source $BASH_ENV
                  ./Tests/scripts/run_tests.sh "$INSTANCE_ROLE"
                  export RETVAL=$?
                  cp ./Tests/failed_tests.txt $CIRCLE_ARTIFACTS/failed_tests.txt
                  exit $RETVAL
            - run:
                name: Slack Notifier
                shell: /bin/bash
                command: |
                  ./Tests/scripts/slack_notifier.sh 'test_playbooks' ./env_results.json
                when: always
            - *comment_on_contrib_pr
            - *destroy_instances
            - *store_artifacts
  Force Pack Upload:
    <<: *container_config
    resource_class: medium
    <<: *environment
    steps:
      - *attach_workspace
      - *add_ssh_keys
      - *prepare_environment
      - run:
          name: Check User Permissions to Force Upload Pack
          command: |
            CONTENT_LEADERS=$(curl -sS https://api.github.com/orgs/demisto/teams/content-leaders/members -H "Authorization: token ${GITHUB_TOKEN}")
            LEADER_NAMES=$(echo $CONTENT_LEADERS | jq -r ".[].login")
            if [[ -z "${CIRCLE_USERNAME}" ]] || [[ -z "`echo $LEADER_NAMES | grep -w "${CIRCLE_USERNAME}"`" ]]; then
                echo -e "User '${CIRCLE_USERNAME}' is not allowed to trigger this build, only one of:\n${LEADER_NAMES}"
                exit 1
            else
                echo "User '${CIRCLE_USERNAME}' is allowed to force pack uploads."
            fi

      - run:
          name: Upload Packs To Marketplace Storage
          command: |
            EXTRACT_FOLDER=$(mktemp -d)
            PACK_ARTIFACTS=$CIRCLE_ARTIFACTS/content_packs.zip
            PACKS_DEPENDENCIES=$CIRCLE_ARTIFACTS/packs_dependencies.json
            ID_SET=$CIRCLE_ARTIFACTS/id_set.json
            GCS_PATH=$(mktemp)
            echo $GCS_MARKET_KEY > $GCS_PATH
            python3 ./Tests/Marketplace/upload_packs.py -a $PACK_ARTIFACTS -e $EXTRACT_FOLDER -b 'marketplace-dist' -d $PACKS_DEPENDENCIES -i $ID_SET -s $GCS_PATH -n $CIRCLE_BUILD_NUM -k $PACK_SIGNING_KEY -pb 'marketplace-dist-private' -p "${PACKS_TO_UPLOAD}" -o
            rm $GCS_PATH
          when: on_success
      - *destroy_instances
      - *store_artifacts

  Instance Test:
    <<: *container_config
    resource_class: medium
    <<: *environment
    steps:
      - *attach_workspace
      - *add_ssh_keys
      - *prepare_environment
      - run:
          name: Wait until server ready
          shell: /bin/bash
          when: always
          command: |
            if [ -z $INSTANCE_TESTS ]
            then
              echo "Skipping, contributor branch not given."
              exit 0
            fi
            python3 ./Tests/scripts/wait_until_server_ready.py "Demisto PreGA"
            echo 'export INSTANCE_ROLE="Demisto PreGA"' >> $BASH_ENV
            source $BASH_ENV
      - run:
          name: Instance Test
          command: |
            if [ -z $INSTANCE_TESTS ]
            then
              echo "Skipping, contributor branch not given."
              exit 0
            fi
            ./Tests/scripts/instance_test.sh
            export RETVAL=$?
            cp ./Tests/failed_instances.txt $CIRCLE_ARTIFACTS/failed_instances.txt
            exit $RETVAL
          when: always
      - *destroy_instances
      - *store_artifacts

  Demisto SDK Nightly:
    <<: *container_config
    resource_class: medium
    <<: *environment
    steps:
      - checkout
      - *restore_cache
      - *prepare_environment
      - *secrets
      - *update_tests_step
      - *validate_files_and_yaml
      - *run_unit_testing_and_lint
      - *infrastructure_testing
      - *create_id_set
      - *build_content_descriptor
      - *common_server_documentation
      - *collect_test_list_and_content_packs
      - *calculate_packs_dependencies
      - *store_artifacts
      - run:
          name: Slack Notifier
          shell: /bin/bash
          command: |
            ./Tests/scripts/slack_notifier.sh 'sdk_unittests' ./env_results.json
            ./Tests/scripts/slack_notifier.sh 'sdk_faild_steps' ./env_results.json
          when: always


workflows:
  version: 2
  commit:
    unless: << pipeline.parameters.force_pack_upload >>
    jobs:
      - Setup Environment
      - Create Instances:
          filters:
            branches:
              ignore: /pull\/[0-9]+/
      - Run Unit Testing And Lint:
          requires:
            - Setup Environment
      - Run Validations:
          requires:
            - Setup Environment
      - Server 4_5:
          filters:
            branches:
              ignore: /pull\/[0-9]+/
          requires:
            - Create Instances
      - Server 5_0:
          filters:
            branches:
              ignore: /pull\/[0-9]+/
          requires:
            - Create Instances
      - Server 5_5:
          filters:
            branches:
              ignore: /pull\/[0-9]+/
          requires:
            - Create Instances
      - Server 6_0:
          filters:
            branches:
              ignore: /pull\/[0-9]+/
          requires:
            - Create Instances
      - Server Master:
          filters:
            branches:
              ignore: /pull\/[0-9]+/
          requires:
            - Create Instances
      - Instance Test:
          requires:
            - Create Instances

  force_pack_upload:
    when: << pipeline.parameters.force_pack_upload >>
    jobs:
      - Setup Environment
      - Run Validations:
          requires:
            - Setup Environment
      - Create Instances:
          filters:
            branches:
              only:
                - master
      - Force Pack Upload:
          filters:
            branches:
              only:
                - master
          requires:
            - Create Instances

  instances_testing:
    # for details of triggered builds see https://circleci.com/docs/2.0/workflows/#nightly-example
    # for details of cron syntax see https://www.unix.com/man-page/POSIX/1posix/crontab/ disable-secrets-detection
    triggers:
      - schedule:
          # should trigger every day at 2 AM UTC (5 AM Israel Time)
          cron: "0 2 * * *"
          filters:
            branches:
              only:
                - master
    jobs:
      - Create Instances:
          context: instances_test_env
      - Instance Test:
          context: instances_test_env
          requires:
            - Create Instances

  nightly:
    triggers:
      - schedule:
          # should trigger every day at 12 AM UTC (3 AM Israel Time)
          cron: "0 0 * * *"
          filters:
            branches:
              only:
                - master
    jobs:
      - Setup Environment:
          context: nightly_env
      - Create Instances:
          context: nightly_env
      - Run Unit Testing And Lint:
          context: nightly_env
          requires:
            - Setup Environment
      - Run Validations:
          requires:
            - Setup Environment
      - Server Master:
          requires:
            - Create Instances
          context: nightly_env

  sdk_nightly:
    triggers:
      - schedule:
          # should trigger every day at 12 AM UTC (3 AM Israel Time)
          cron: "0 0 * * *"
          filters:
            branches:
              only:
                - master
    jobs:
      - Demisto SDK Nightly:
          context: sdk_nightly_env<|MERGE_RESOLUTION|>--- conflicted
+++ resolved
@@ -320,10 +320,6 @@
             command: |
                 REPO=$(echo $CONTRIB_BRANCH | cut -d ":" -f 1)
                 BRANCH=$(echo $CONTRIB_BRANCH | cut -d ":" -f 2)
-<<<<<<< HEAD
-                python3 ./Utils/get_contrib_pack.py -p $PULL_REQUEST_NUMBER -b $BRANCH -u $USER
-
-=======
                 python3 ./Utils/update_contribution_pack_in_base_branch.py -p $PULL_REQUEST_NUMBER -b $BRANCH -c $REPO
   comment_on_contrib_pr: &comment_on_contrib_pr
     when:
@@ -336,7 +332,6 @@
               # Demisto Marketplace refers to Server Master
               SERVER_URL=$(jq -r 'select(.[].Role == "Demisto Marketplace") | .[].InstanceDNS' ./env_results.json)
               python3 ./Utils/comment_on_pr.py -p $PULL_REQUEST_NUMBER -c "Instance is ready. Server link: https://$SERVER_URL, Build link: $CIRCLE_BUILD_URL"
->>>>>>> d22e7f60
 jobs:
   Setup Environment:
     <<: *container_config
