--- conflicted
+++ resolved
@@ -9,17 +9,18 @@
 tasks:
   "0":
     id: "0"
-    taskid: d3336e07-92bc-4ba0-8d83-cca11db1c563
+    taskid: 56650d59-750f-49e8-8323-9a38636631f6
     type: start
     task:
-      id: d3336e07-92bc-4ba0-8d83-cca11db1c563
+      id: 56650d59-750f-49e8-8323-9a38636631f6
       version: -1
       name: ""
+      description: ""
       iscommand: false
       brand: ""
     nexttasks:
       '#none#':
-      - "5"
+        - "5"
     separatecontext: false
     view: |-
       {
@@ -33,10 +34,10 @@
     ignoreworker: false
   "5":
     id: "5"
-    taskid: a547fbf3-15c1-45d3-819a-5671ad61f02c
+    taskid: e58d872c-656f-4687-8279-50ff40cb4009
     type: condition
     task:
-      id: a547fbf3-15c1-45d3-819a-5671ad61f02c
+      id: e58d872c-656f-4687-8279-50ff40cb4009
       version: -1
       name: Is Anomali ThreatStream v2 enabled?
       description: Checks if there is a valid instance of the Anomali ThreatStream v2 integration enabled.
@@ -45,39 +46,39 @@
       brand: ""
     nexttasks:
       '#default#':
-      - "6"
+        - "6"
       "yes":
-      - "16"
+        - "16"
     separatecontext: false
     conditions:
-    - label: "yes"
-      condition:
-      - - operator: isExists
-          left:
-            value:
-              complex:
-                root: modules
-                filters:
-                - - operator: isEqualString
-                    left:
-                      value:
-                        simple: modules.brand
-                      iscontext: true
-                    right:
-                      value:
-                        simple: Anomali ThreatStream v2
-                    ignorecase: true
-                - - operator: isEqualString
-                    left:
-                      value:
-                        simple: modules.state
-                      iscontext: true
-                    right:
-                      value:
-                        simple: active
-                    ignorecase: true
-                accessor: brand
-            iscontext: true
+      - label: "yes"
+        condition:
+          - - operator: isExists
+              left:
+                value:
+                  complex:
+                    root: modules
+                    filters:
+                      - - operator: isEqualString
+                          left:
+                            value:
+                              simple: modules.brand
+                            iscontext: true
+                          right:
+                            value:
+                              simple: Anomali ThreatStream v2
+                          ignorecase: true
+                      - - operator: isEqualString
+                          left:
+                            value:
+                              simple: modules.state
+                            iscontext: true
+                          right:
+                            value:
+                              simple: active
+                          ignorecase: true
+                    accessor: brand
+                iscontext: true
     view: |-
       {
         "position": {
@@ -90,12 +91,13 @@
     ignoreworker: false
   "6":
     id: "6"
-    taskid: dd2deda1-6796-4731-8269-1cb550ae7cac
+    taskid: 1d556414-5fc2-441e-856c-27d1d0b0c207
     type: title
     task:
-      id: dd2deda1-6796-4731-8269-1cb550ae7cac
+      id: 1d556414-5fc2-441e-856c-27d1d0b0c207
       version: -1
       name: Done
+      description: ""
       type: title
       iscommand: false
       brand: ""
@@ -112,25 +114,20 @@
     ignoreworker: false
   "8":
     id: "8"
-    taskid: 7a366a19-205e-48d3-8609-15080c605210
+    taskid: 124792e1-e06a-4d0c-8dd4-2fd5fc125aee
     type: regular
     task:
-      id: 7a366a19-205e-48d3-8609-15080c605210
-      version: -1
-<<<<<<< HEAD
+      id: 124792e1-e06a-4d0c-8dd4-2fd5fc125aee
+      version: -1
       name: ThreatStream Get Report
-      description: Returns report of file or URL that was submitted to sandbox.
-=======
-      name: ThreatGrid Get Samples State
       description: Returns a report of the file or URL that was submitted to the sandbox.
->>>>>>> 9c6b18db
       script: '|||threatstream-analysis-report'
       type: regular
       iscommand: true
       brand: ""
     nexttasks:
       '#none#':
-      - "6"
+        - "6"
     scriptarguments:
       report_id:
         simple: ${ThreatStream.Analysis.ReportID}
@@ -147,10 +144,10 @@
     ignoreworker: false
   "11":
     id: "11"
-    taskid: f730b064-98ad-42a3-82ac-7d2c62b15006
+    taskid: 832bc14a-ab8f-4bd3-8acf-78789433ee61
     type: regular
     task:
-      id: f730b064-98ad-42a3-82ac-7d2c62b15006
+      id: 832bc14a-ab8f-4bd3-8acf-78789433ee61
       version: -1
       name: Set file to context
       description: Set the file object into context.
@@ -160,7 +157,7 @@
       brand: ""
     nexttasks:
       '#none#':
-      - "19"
+        - "19"
     scriptarguments:
       append: {}
       key:
@@ -181,10 +178,10 @@
     ignoreworker: false
   "15":
     id: "15"
-    taskid: de76c4b7-d583-48c0-86c6-d91370ed2d03
+    taskid: 9f3fb5f2-6b4e-4694-8db1-df2211b2b0fd
     type: playbook
     task:
-      id: de76c4b7-d583-48c0-86c6-d91370ed2d03
+      id: 9f3fb5f2-6b4e-4694-8db1-df2211b2b0fd
       version: -1
       name: GenericPolling
       description: |-
@@ -201,7 +198,7 @@
       brand: ""
     nexttasks:
       '#none#':
-      - "8"
+        - "8"
     scriptarguments:
       AdditionalPollingCommandArgNames: {}
       AdditionalPollingCommandArgValues: {}
@@ -238,10 +235,10 @@
     ignoreworker: false
   "16":
     id: "16"
-    taskid: 36a2f7db-306d-4708-8633-62af8b8814fc
+    taskid: abdd7f0e-18af-4a32-8bd2-be620253a970
     type: condition
     task:
-      id: 36a2f7db-306d-4708-8633-62af8b8814fc
+      id: abdd7f0e-18af-4a32-8bd2-be620253a970
       version: -1
       name: Is there a file to detonate?
       description: Checks if there is a file to detonate. If no file is found, detonation
@@ -251,18 +248,18 @@
       brand: ""
     nexttasks:
       '#default#':
-      - "6"
+        - "6"
       "yes":
-      - "11"
+        - "11"
     separatecontext: false
     conditions:
-    - label: "yes"
-      condition:
-      - - operator: isExists
-          left:
-            value:
-              simple: inputs.File
-            iscontext: true
+      - label: "yes"
+        condition:
+          - - operator: isExists
+              left:
+                value:
+                  simple: inputs.File
+                iscontext: true
     view: |-
       {
         "position": {
@@ -275,10 +272,10 @@
     ignoreworker: false
   "19":
     id: "19"
-    taskid: 60cfab37-2230-44c2-88ac-849ca43481e8
+    taskid: 75b5f3a3-d25a-45d4-8477-76e6473d06fd
     type: condition
     task:
-      id: 60cfab37-2230-44c2-88ac-849ca43481e8
+      id: 75b5f3a3-d25a-45d4-8477-76e6473d06fd
       version: -1
       name: Is the file size bigger than 0?
       description: Checks if the fail size is larger than 0.
@@ -287,21 +284,21 @@
       brand: ""
     nexttasks:
       '#default#':
-      - "6"
+        - "6"
       "yes":
-      - "20"
+        - "20"
     separatecontext: false
     conditions:
-    - label: "yes"
-      condition:
-      - - operator: greaterThan
-          left:
-            value:
-              simple: File.Size
-            iscontext: true
-          right:
-            value:
-              simple: "0"
+      - label: "yes"
+        condition:
+          - - operator: greaterThan
+              left:
+                value:
+                  simple: File.Size
+                iscontext: true
+              right:
+                value:
+                  simple: "0"
     view: |-
       {
         "position": {
@@ -314,10 +311,10 @@
     ignoreworker: false
   "20":
     id: "20"
-    taskid: b431baa2-7947-40ca-8a67-50ae172d56e1
+    taskid: 78cece2d-336e-41e1-89c8-a70deb8350ff
     type: regular
     task:
-      id: b431baa2-7947-40ca-8a67-50ae172d56e1
+      id: 78cece2d-336e-41e1-89c8-a70deb8350ff
       version: -1
       name: ThreatStream Upload File
       description: Submits a file or URL to the ThreatStream-hosted Sandbox for detonation.
@@ -327,7 +324,7 @@
       brand: ""
     nexttasks:
       '#none#':
-      - "15"
+        - "15"
     scriptarguments:
       detail:
         simple: ${inputs.Tags}
@@ -367,81 +364,6 @@
     }
   }
 inputs:
-<<<<<<< HEAD
-- key: File
-  value:
-    complex:
-      root: File
-  required: false
-  description: File object of the file to detonate.
-- key: VM
-  value: {}
-  required: false
-  description: The VM to use (string)
-- key: SubmissionClassification
-  value: {}
-  required: false
-  description: Classification of the Sandbox submission.
-- key: PremiumSandbox
-  value: {}
-  required: false
-  description: Specify whether the premium sandbox should be used for detonation.
-- key: Tags
-  value: {}
-  required: false
-  description: A comma-separated list of tags applied to this sample.
-- key: Interval
-  value: {}
-  required: false
-  description: Polling frequency - how often the polling command should run (minutes)
-- key: Timeout
-  value: {}
-  required: false
-  description: How much time to wait before a timeout occurs (minutes)
-outputs:
-- contextPath: File.Malicious
-  description: The File malicious description
-  type: unknown
-- contextPath: File.Malicious.Vendor
-  description: For malicious files, the vendor that made the decision
-  type: string
-- contextPath: File.Type
-  description: File type e.g. "PE"
-  type: string
-- contextPath: File.Size
-  description: File size
-  type: number
-- contextPath: File.MD5
-  description: MD5 hash of the file
-  type: string
-- contextPath: File.Name
-  description: Filename
-  type: string
-- contextPath: File.SHA1
-  description: SHA1 hash of the file
-  type: string
-- contextPath: File
-  description: The File object
-  type: unknown
-- contextPath: File.SHA256
-  description: SHA256 hash of the file
-  type: string
-- contextPath: DBotScore
-  description: The DBotScore object
-  type: unknown
-- contextPath: DBotScore.Indicator
-  description: The indicator we tested
-  type: string
-- contextPath: DBotScore.Type
-  description: The type of the indicator
-  type: string
-- contextPath: DBotScore.Vendor
-  description: Vendor used to calculate the score
-  type: string
-- contextPath: DBotScore.Score
-  description: The actual score
-  type: number
-=======
   - key: File
     value:
       complex:
@@ -515,10 +437,5 @@
   - contextPath: DBotScore.Score
     description: The actual score.
     type: number
-  - contextPath: Sample.State
-    description: The sample state.
-  - contextPath: Sample.ID
-    description: The sample ID.
->>>>>>> 9c6b18db
 tests:
   - No test